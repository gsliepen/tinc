--- conflicted
+++ resolved
@@ -500,13 +500,9 @@
 .It Va UDPDiscoveryTimeout Li = Ar seconds Pq 30
 If tinc doesn't receive any UDP ping replies over the specified interval,
 it will assume UDP communication is broken and will fall back to TCP.
-<<<<<<< HEAD
 .It Va UDPInfoInterval Li = Ar seconds Pq 5
 The minimum amount of time between sending periodic updates about UDP addresses, which are mostly useful for UDP hole punching.
-.It Va UDPRcvBuf Li = Ar bytes Pq OS default
-=======
 .It Va UDPRcvBuf Li = Ar bytes Pq 1048576
->>>>>>> 7027bba5
 Sets the socket receive buffer size for the UDP socket, in bytes.
 If set to zero, the default buffer size will be used by the operating system.
 Note: this setting can have a significant impact on performance, especially raw throughput.
