--- conflicted
+++ resolved
@@ -42,16 +42,8 @@
 
 sigset_t emptysigset;
 
-<<<<<<< HEAD
-static void memory_full(int size) {
-	logger(LOG_ERR, _("Memory exhausted (couldn't allocate %d bytes), exitting."), size);
-	cp_trace();
-=======
-static int saved_debug_level = -1;
-
 static void memory_full(int size) {
 	logger(LOG_ERR, "Memory exhausted (couldn't allocate %d bytes), exitting.", size);
->>>>>>> 9a2b0f88
 	exit(1);
 }
 
@@ -228,84 +220,10 @@
 }
 #endif
 
-<<<<<<< HEAD
-=======
-#ifndef HAVE_MINGW
-/*
-  check for an existing tinc for this net, and write pid to pidfile
-*/
-static bool write_pidfile(void) {
-	pid_t pid;
-
-	pid = check_pid(pidfilename);
-
-	if(pid) {
-		if(netname)
-			fprintf(stderr, "A tincd is already running for net `%s' with pid %ld.\n",
-					netname, (long)pid);
-		else
-			fprintf(stderr, "A tincd is already running with pid %ld.\n", (long)pid);
-		return false;
-	}
-
-	/* if it's locked, write-protected, or whatever */
-	if(!write_pid(pidfilename)) {
-		fprintf(stderr, "Could write pid file %s: %s\n", pidfilename, strerror(errno));
-		return false;
-	}
-
-	return true;
-}
-#endif
-
-/*
-  kill older tincd for this net
-*/
-bool kill_other(int signal) {
-#ifndef HAVE_MINGW
-	pid_t pid;
-
-	pid = read_pid(pidfilename);
-
-	if(!pid) {
-		if(netname)
-			fprintf(stderr, "No other tincd is running for net `%s'.\n",
-					netname);
-		else
-			fprintf(stderr, "No other tincd is running.\n");
-		return false;
-	}
-
-	errno = 0;					/* No error, sometimes errno is only changed on error */
-
-	/* ESRCH is returned when no process with that pid is found */
-	if(kill(pid, signal) && errno == ESRCH) {
-		if(netname)
-			fprintf(stderr, "The tincd for net `%s' is no longer running. ",
-					netname);
-		else
-			fprintf(stderr, "The tincd is no longer running. ");
-
-		fprintf(stderr, "Removing stale lock file.\n");
-		remove_pid(pidfilename);
-	}
-
-	return true;
-#else
-	return remove_service();
-#endif
-}
-
->>>>>>> 9a2b0f88
 /*
   Detach from current terminal
 */
 bool detach(void) {
-<<<<<<< HEAD
-	cp();
-
-=======
->>>>>>> 9a2b0f88
 	setup_signals();
 
 #ifndef HAVE_MINGW
@@ -319,16 +237,6 @@
 					strerror(errno));
 			return false;
 		}
-<<<<<<< HEAD
-=======
-
-		/* Now UPDATE the pid in the pidfile, because we changed it... */
-
-		if(!write_pid(pidfilename)) {
-			fprintf(stderr, "Could not write pid file %s: %s\n", pidfilename, strerror(errno));
-			return false;
-		}
->>>>>>> 9a2b0f88
 #else
 		if(!statushandle)
 			exit(install_service());
@@ -427,29 +335,8 @@
 */
 
 #ifndef HAVE_MINGW
-<<<<<<< HEAD
-static RETSIGTYPE fatal_signal_square(int a) {
-	logger(LOG_ERR, _("Got another fatal signal %d (%s): not restarting."), a,
-=======
-static RETSIGTYPE sigterm_handler(int a) {
-	logger(LOG_NOTICE, "Got %s signal", "TERM");
-	if(running)
-		running = false;
-	else
-		exit(1);
-}
-
-static RETSIGTYPE sigquit_handler(int a) {
-	logger(LOG_NOTICE, "Got %s signal", "QUIT");
-	if(running)
-		running = false;
-	else
-		exit(1);
-}
-
 static RETSIGTYPE fatal_signal_square(int a) {
 	logger(LOG_ERR, "Got another fatal signal %d (%s): not restarting.", a,
->>>>>>> 9a2b0f88
 		   strsignal(a));
 	exit(1);
 }
@@ -476,64 +363,12 @@
 	}
 }
 
-<<<<<<< HEAD
-static RETSIGTYPE unexpected_signal_handler(int a) {
-	logger(LOG_WARNING, _("Got unexpected signal %d (%s)"), a, strsignal(a));
-	cp_trace();
-}
-
-static RETSIGTYPE ignore_signal_handler(int a) {
-	ifdebug(SCARY_THINGS) logger(LOG_DEBUG, _("Ignored signal %d (%s)"), a, strsignal(a));
-=======
-static RETSIGTYPE sighup_handler(int a) {
-	logger(LOG_NOTICE, "Got %s signal", "HUP");
-	sighup = true;
-}
-
-static RETSIGTYPE sigint_handler(int a) {
-	logger(LOG_NOTICE, "Got %s signal", "INT");
-
-	if(saved_debug_level != -1) {
-		logger(LOG_NOTICE, "Reverting to old debug level (%d)",
-			saved_debug_level);
-		debug_level = saved_debug_level;
-		saved_debug_level = -1;
-	} else {
-		logger(LOG_NOTICE,
-			"Temporarily setting debug level to 5.  Kill me with SIGINT again to go back to level %d.",
-			debug_level);
-		saved_debug_level = debug_level;
-		debug_level = 5;
-	}
-}
-
-static RETSIGTYPE sigalrm_handler(int a) {
-	logger(LOG_NOTICE, "Got %s signal", "ALRM");
-	sigalrm = true;
-}
-
-static RETSIGTYPE sigusr1_handler(int a) {
-	dump_connections();
-}
-
-static RETSIGTYPE sigusr2_handler(int a) {
-	dump_device_stats();
-	dump_nodes();
-	dump_edges();
-	dump_subnets();
-}
-
-static RETSIGTYPE sigwinch_handler(int a) {
-	do_purge = true;
-}
-
 static RETSIGTYPE unexpected_signal_handler(int a) {
 	logger(LOG_WARNING, "Got unexpected signal %d (%s)", a, strsignal(a));
 }
 
 static RETSIGTYPE ignore_signal_handler(int a) {
 	ifdebug(SCARY_THINGS) logger(LOG_DEBUG, "Ignored signal %d (%s)", a, strsignal(a));
->>>>>>> 9a2b0f88
 }
 
 static struct {
