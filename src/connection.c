/*
    connection.c -- connection list management
    Copyright (C) 2000-2009 Guus Sliepen <guus@tinc-vpn.org>,
                  2000-2005 Ivo Timmermans
                  2008      Max Rijevski <maksuf@gmail.com>

    This program is free software; you can redistribute it and/or modify
    it under the terms of the GNU General Public License as published by
    the Free Software Foundation; either version 2 of the License, or
    (at your option) any later version.

    This program is distributed in the hope that it will be useful,
    but WITHOUT ANY WARRANTY; without even the implied warranty of
    MERCHANTABILITY or FITNESS FOR A PARTICULAR PURPOSE.  See the
    GNU General Public License for more details.

    You should have received a copy of the GNU General Public License along
    with this program; if not, write to the Free Software Foundation, Inc.,
    51 Franklin Street, Fifth Floor, Boston, MA 02110-1301 USA.
*/

#include "system.h"

#include "splay_tree.h"
#include "cipher.h"
#include "conf.h"
#include "list.h"
#include "logger.h"
#include "net.h"				/* Don't ask. */
#include "netutl.h"
#include "subnet.h"
#include "utils.h"
#include "xalloc.h"

splay_tree_t *connection_tree;	/* Meta connections */
connection_t *broadcast;

static int connection_compare(const connection_t *a, const connection_t *b) {
	return a < b ? -1 : a == b ? 0 : 1;
}

void init_connections(void) {
<<<<<<< HEAD
	cp();

	connection_tree = splay_alloc_tree((splay_compare_t) connection_compare, (splay_action_t) free_connection);
=======
	connection_tree = avl_alloc_tree((avl_compare_t) connection_compare, (avl_action_t) free_connection);
>>>>>>> 9a2b0f88
	broadcast = new_connection();
	broadcast->name = xstrdup("everyone");
	broadcast->hostname = xstrdup("BROADCAST");
}

void exit_connections(void) {
<<<<<<< HEAD
	cp();

	splay_delete_tree(connection_tree);
=======
	avl_delete_tree(connection_tree);
>>>>>>> 9a2b0f88
	free_connection(broadcast);
}

connection_t *new_connection(void) {
<<<<<<< HEAD
	cp();

	return xmalloc_and_zero(sizeof(connection_t));
}

void free_connection(connection_t *c) {
	cp();

	if(!c)
		return;

=======
	connection_t *c;

	c = xmalloc_and_zero(sizeof(connection_t));

	if(!c)
		return NULL;

	gettimeofday(&c->start, NULL);

	return c;
}

void free_connection(connection_t *c) {
>>>>>>> 9a2b0f88
	if(c->name)
		free(c->name);

	if(c->hostname)
		free(c->hostname);

	cipher_close(&c->incipher);
	cipher_close(&c->outcipher);

	if(c->hischallenge)
		free(c->hischallenge);

	if(c->config_tree)
		exit_configuration(&c->config_tree);

	if(c->buffer)
		bufferevent_free(c->buffer);
	
	if(event_initialized(&c->inevent))
		event_del(&c->inevent);

	free(c);
}

void connection_add(connection_t *c) {
<<<<<<< HEAD
	cp();

	splay_insert(connection_tree, c);
}

void connection_del(connection_t *c) {
	cp();

	splay_delete(connection_tree, c);
}

int dump_connections(struct evbuffer *out) {
	splay_node_t *node;
	connection_t *c;

	cp();

	for(node = connection_tree->head; node; node = node->next) {
		c = node->data;
		if(evbuffer_add_printf(out,
				   _(" %s at %s options %lx socket %d status %04x\n"),
				   c->name, c->hostname, c->options, c->socket,
				   bitfield_to_int(&c->status, sizeof c->status)) == -1)
			return errno;
	}

	return 0;
=======
	avl_insert(connection_tree, c);
}

void connection_del(connection_t *c) {
	avl_delete(connection_tree, c);
}

void dump_connections(void) {
	avl_node_t *node;
	connection_t *c;

	logger(LOG_DEBUG, "Connections:");

	for(node = connection_tree->head; node; node = node->next) {
		c = node->data;
		logger(LOG_DEBUG, " %s at %s options %lx socket %d status %04x outbuf %d/%d/%d",
			   c->name, c->hostname, c->options, c->socket, bitfield_to_int(&c->status, sizeof c->status),
			   c->outbufsize, c->outbufstart, c->outbuflen);
	}

	logger(LOG_DEBUG, "End of connections.");
>>>>>>> 9a2b0f88
}

bool read_connection_config(connection_t *c) {
	char *fname;
	int x;

	xasprintf(&fname, "%s/hosts/%s", confbase, c->name);
	x = read_config_file(c->config_tree, fname);
	free(fname);

	return x == 0;
}<|MERGE_RESOLUTION|>--- conflicted
+++ resolved
@@ -40,57 +40,25 @@
 }
 
 void init_connections(void) {
-<<<<<<< HEAD
-	cp();
-
 	connection_tree = splay_alloc_tree((splay_compare_t) connection_compare, (splay_action_t) free_connection);
-=======
-	connection_tree = avl_alloc_tree((avl_compare_t) connection_compare, (avl_action_t) free_connection);
->>>>>>> 9a2b0f88
 	broadcast = new_connection();
 	broadcast->name = xstrdup("everyone");
 	broadcast->hostname = xstrdup("BROADCAST");
 }
 
 void exit_connections(void) {
-<<<<<<< HEAD
-	cp();
-
 	splay_delete_tree(connection_tree);
-=======
-	avl_delete_tree(connection_tree);
->>>>>>> 9a2b0f88
 	free_connection(broadcast);
 }
 
 connection_t *new_connection(void) {
-<<<<<<< HEAD
-	cp();
-
 	return xmalloc_and_zero(sizeof(connection_t));
 }
 
 void free_connection(connection_t *c) {
-	cp();
-
 	if(!c)
 		return;
 
-=======
-	connection_t *c;
-
-	c = xmalloc_and_zero(sizeof(connection_t));
-
-	if(!c)
-		return NULL;
-
-	gettimeofday(&c->start, NULL);
-
-	return c;
-}
-
-void free_connection(connection_t *c) {
->>>>>>> 9a2b0f88
 	if(c->name)
 		free(c->name);
 
@@ -116,15 +84,10 @@
 }
 
 void connection_add(connection_t *c) {
-<<<<<<< HEAD
-	cp();
-
 	splay_insert(connection_tree, c);
 }
 
 void connection_del(connection_t *c) {
-	cp();
-
 	splay_delete(connection_tree, c);
 }
 
@@ -132,41 +95,16 @@
 	splay_node_t *node;
 	connection_t *c;
 
-	cp();
-
 	for(node = connection_tree->head; node; node = node->next) {
 		c = node->data;
 		if(evbuffer_add_printf(out,
-				   _(" %s at %s options %lx socket %d status %04x\n"),
+				   " %s at %s options %lx socket %d status %04x\n",
 				   c->name, c->hostname, c->options, c->socket,
 				   bitfield_to_int(&c->status, sizeof c->status)) == -1)
 			return errno;
 	}
 
 	return 0;
-=======
-	avl_insert(connection_tree, c);
-}
-
-void connection_del(connection_t *c) {
-	avl_delete(connection_tree, c);
-}
-
-void dump_connections(void) {
-	avl_node_t *node;
-	connection_t *c;
-
-	logger(LOG_DEBUG, "Connections:");
-
-	for(node = connection_tree->head; node; node = node->next) {
-		c = node->data;
-		logger(LOG_DEBUG, " %s at %s options %lx socket %d status %04x outbuf %d/%d/%d",
-			   c->name, c->hostname, c->options, c->socket, bitfield_to_int(&c->status, sizeof c->status),
-			   c->outbufsize, c->outbufstart, c->outbuflen);
-	}
-
-	logger(LOG_DEBUG, "End of connections.");
->>>>>>> 9a2b0f88
 }
 
 bool read_connection_config(connection_t *c) {
