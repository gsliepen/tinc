/*
    tincd.c -- the main file for tincd
    Copyright (C) 1998-2005 Ivo Timmermans
                  2000-2009 Guus Sliepen <guus@tinc-vpn.org>
                  2008      Max Rijevski <maksuf@gmail.com>
                  2009      Michael Tokarev <mjt@tls.msk.ru>

    This program is free software; you can redistribute it and/or modify
    it under the terms of the GNU General Public License as published by
    the Free Software Foundation; either version 2 of the License, or
    (at your option) any later version.

    This program is distributed in the hope that it will be useful,
    but WITHOUT ANY WARRANTY; without even the implied warranty of
    MERCHANTABILITY or FITNESS FOR A PARTICULAR PURPOSE.  See the
    GNU General Public License for more details.

    You should have received a copy of the GNU General Public License along
    with this program; if not, write to the Free Software Foundation, Inc.,
    51 Franklin Street, Fifth Floor, Boston, MA 02110-1301 USA.
*/

#include "system.h"

/* Darwin (MacOS/X) needs the following definition... */
#ifndef _P1003_1B_VISIBLE
#define _P1003_1B_VISIBLE
#endif

#ifdef HAVE_SYS_MMAN_H
#include <sys/mman.h>
#endif

#include LZO1X_H

#ifndef HAVE_MINGW
#include <pwd.h>
#include <grp.h>
#include <time.h>
#endif

#include <getopt.h>

#include "conf.h"
#include "control.h"
#include "crypto.h"
#include "device.h"
#include "logger.h"
#include "net.h"
#include "netutl.h"
#include "process.h"
#include "protocol.h"
#include "utils.h"
#include "xalloc.h"

/* The name this program was run with. */
char *program_name = NULL;

/* If nonzero, display usage information and exit. */
bool show_help = false;

/* If nonzero, print the version on standard output and exit.  */
bool show_version = false;

/* If nonzero, use null ciphers and skip all key exchanges. */
bool bypass_security = false;

/* If nonzero, disable swapping for this process. */
bool do_mlock = false;

/* If nonzero, chroot to netdir after startup. */
static bool do_chroot = false;

/* If !NULL, do setuid to given user after startup */
static const char *switchuser = NULL;

/* If nonzero, write log entries to a separate file. */
bool use_logfile = false;

char *identname = NULL;				/* program name for syslog */
char *controlsocketname = NULL;			/* control socket location */
char *logfilename = NULL;			/* log file location */
char **g_argv;					/* a copy of the cmdline arguments */

static int status;

static struct option const long_options[] = {
	{"config", required_argument, NULL, 'c'},
	{"net", required_argument, NULL, 'n'},
	{"help", no_argument, NULL, 1},
	{"version", no_argument, NULL, 2},
	{"no-detach", no_argument, NULL, 'D'},
	{"debug", optional_argument, NULL, 'd'},
	{"bypass-security", no_argument, NULL, 3},
	{"mlock", no_argument, NULL, 'L'},
	{"chroot", no_argument, NULL, 'R'},
	{"user", required_argument, NULL, 'U'},
	{"logfile", optional_argument, NULL, 4},
	{"controlsocket", required_argument, NULL, 5},
	{NULL, 0, NULL, 0}
};

#ifdef HAVE_MINGW
static struct WSAData wsa_state;
CRITICAL_SECTION mutex;
#endif

static void usage(bool status) {
	if(status)
		fprintf(stderr, "Try `%s --help\' for more information.\n",
				program_name);
	else {
<<<<<<< HEAD
		printf(_("Usage: %s [option]...\n\n"), program_name);
		printf(_(	"  -c, --config=DIR              Read configuration options from DIR.\n"
				"  -D, --no-detach               Don't fork and detach.\n"
				"  -d, --debug[=LEVEL]           Increase debug level or set it to LEVEL.\n"
				"  -n, --net=NETNAME             Connect to net NETNAME.\n"
				"  -L, --mlock                   Lock tinc into main memory.\n"
				"      --logfile[=FILENAME]      Write log entries to a logfile.\n"
				"      --controlsocket=FILENAME  Open control socket at FILENAME.\n"
				"      --bypass-security         Disables meta protocol security, for debugging.\n"
				"  -R, --chroot                  chroot to NET dir at startup.\n"
				"  -U, --user=USER               setuid to given USER at startup.\n"				"      --help                    Display this help and exit.\n"
				"      --version                 Output version information and exit.\n\n"));
		printf(_("Report bugs to tinc@tinc-vpn.org.\n"));
=======
		printf("Usage: %s [option]...\n\n", program_name);
		printf("  -c, --config=DIR           Read configuration options from DIR.\n"
				"  -D, --no-detach            Don't fork and detach.\n"
				"  -d, --debug[=LEVEL]        Increase debug level or set it to LEVEL.\n"
				"  -k, --kill[=SIGNAL]        Attempt to kill a running tincd and exit.\n"
				"  -n, --net=NETNAME          Connect to net NETNAME.\n"
				"  -K, --generate-keys[=BITS] Generate public/private RSA keypair.\n"
				"  -L, --mlock                Lock tinc into main memory.\n"
				"      --logfile[=FILENAME]   Write log entries to a logfile.\n"
				"      --pidfile=FILENAME     Write PID to FILENAME.\n"
				"  -R, --chroot               chroot to NET dir at startup.\n"
				"  -U, --user=USER            setuid to given USER at startup.\n"
				"      --help                 Display this help and exit.\n"
				"      --version              Output version information and exit.\n\n");
		printf("Report bugs to tinc@tinc-vpn.org.\n");
>>>>>>> 9a2b0f88
	}
}

static bool parse_options(int argc, char **argv) {
	int r;
	int option_index = 0;

	while((r = getopt_long(argc, argv, "c:DLd::n:RU:", long_options, &option_index)) != EOF) {
		switch (r) {
			case 0:				/* long option */
				break;

			case 'c':				/* config file */
				confbase = xstrdup(optarg);
				break;

			case 'D':				/* no detach */
				do_detach = false;
				break;

			case 'L':				/* no detach */
#ifndef HAVE_MLOCKALL
				logger(LOG_ERR, "%s not supported on this platform", "mlockall()");
				return false;
#else
				do_mlock = true;
				break;
#endif

			case 'd':				/* inc debug level */
				if(optarg)
					debug_level = atoi(optarg);
				else
					debug_level++;
				break;

<<<<<<< HEAD
=======
			case 'k':				/* kill old tincds */
#ifndef HAVE_MINGW
				if(optarg) {
					if(!strcasecmp(optarg, "HUP"))
						kill_tincd = SIGHUP;
					else if(!strcasecmp(optarg, "TERM"))
						kill_tincd = SIGTERM;
					else if(!strcasecmp(optarg, "KILL"))
						kill_tincd = SIGKILL;
					else if(!strcasecmp(optarg, "USR1"))
						kill_tincd = SIGUSR1;
					else if(!strcasecmp(optarg, "USR2"))
						kill_tincd = SIGUSR2;
					else if(!strcasecmp(optarg, "WINCH"))
						kill_tincd = SIGWINCH;
					else if(!strcasecmp(optarg, "INT"))
						kill_tincd = SIGINT;
					else if(!strcasecmp(optarg, "ALRM"))
						kill_tincd = SIGALRM;
					else {
						kill_tincd = atoi(optarg);

						if(!kill_tincd) {
							fprintf(stderr, "Invalid argument `%s'; SIGNAL must be a number or one of HUP, TERM, KILL, USR1, USR2, WINCH, INT or ALRM.\n",
									optarg);
							usage(true);
							return false;
						}
					}
				} else
					kill_tincd = SIGTERM;
#else
					kill_tincd = 1;
#endif
				break;

>>>>>>> 9a2b0f88
			case 'n':				/* net name given */
				netname = xstrdup(optarg);
				break;

<<<<<<< HEAD
=======
			case 'K':				/* generate public/private keypair */
				if(optarg) {
					generate_keys = atoi(optarg);

					if(generate_keys < 512) {
						fprintf(stderr, "Invalid argument `%s'; BITS must be a number equal to or greater than 512.\n",
								optarg);
						usage(true);
						return false;
					}

					generate_keys &= ~7;	/* Round it to bytes */
				} else
					generate_keys = 2048;
				break;

>>>>>>> 9a2b0f88
			case 'R':				/* chroot to NETNAME dir */
				do_chroot = true;
				break;

			case 'U':				/* setuid to USER */
				switchuser = optarg;
				break;

			case 1:					/* show help */
				show_help = true;
				break;

			case 2:					/* show version */
				show_version = true;
				break;

			case 3:					/* bypass security */
				bypass_security = true;
				break;

			case 4:					/* write log entries to a file */
				use_logfile = true;
				if(optarg)
					logfilename = xstrdup(optarg);
				break;

			case 5:					/* open control socket here */
				controlsocketname = xstrdup(optarg);
				break;

			case '?':
				usage(true);
				return false;

			default:
				break;
		}
	}

	return true;
}

<<<<<<< HEAD
=======
/* This function prettyprints the key generation process */

static void indicator(int a, int b, void *p) {
	switch (a) {
		case 0:
			fprintf(stderr, ".");
			break;

		case 1:
			fprintf(stderr, "+");
			break;

		case 2:
			fprintf(stderr, "-");
			break;

		case 3:
			switch (b) {
				case 0:
					fprintf(stderr, " p\n");
					break;

				case 1:
					fprintf(stderr, " q\n");
					break;

				default:
					fprintf(stderr, "?");
			}
			break;

		default:
			fprintf(stderr, "?");
	}
}

/*
  Generate a public/private RSA keypair, and ask for a file to store
  them in.
*/
static bool keygen(int bits) {
	RSA *rsa_key;
	FILE *f;
	char *name = NULL;
	char *filename;

	get_config_string(lookup_config(config_tree, "Name"), &name);

	if(name && !check_id(name)) {
		fprintf(stderr, "Invalid name for myself!\n");
		return false;
	}

	fprintf(stderr, "Generating %d bits keys:\n", bits);
	rsa_key = RSA_generate_key(bits, 0x10001, indicator, NULL);

	if(!rsa_key) {
		fprintf(stderr, "Error during key generation!\n");
		return false;
	} else
		fprintf(stderr, "Done.\n");

	xasprintf(&filename, "%s/rsa_key.priv", confbase);
	f = ask_and_open(filename, "private RSA key");

	if(!f)
		return false;

	if(disable_old_keys(f))
		fprintf(stderr, "Warning: old key(s) found and disabled.\n");
  
#ifdef HAVE_FCHMOD
	/* Make it unreadable for others. */
	fchmod(fileno(f), 0600);
#endif
		
	PEM_write_RSAPrivateKey(f, rsa_key, NULL, NULL, 0, NULL, NULL);
	fclose(f);
	free(filename);

	if(name)
		xasprintf(&filename, "%s/hosts/%s", confbase, name);
	else
		xasprintf(&filename, "%s/rsa_key.pub", confbase);

	f = ask_and_open(filename, "public RSA key");

	if(!f)
		return false;

	if(disable_old_keys(f))
		fprintf(stderr, "Warning: old key(s) found and disabled.\n");

	PEM_write_RSAPublicKey(f, rsa_key);
	fclose(f);
	free(filename);
	if(name)
		free(name);

	return true;
}

>>>>>>> 9a2b0f88
/*
  Set all files and paths according to netname
*/
static void make_names(void) {
#ifdef HAVE_MINGW
	HKEY key;
	char installdir[1024] = "";
	long len = sizeof installdir;
#endif

	if(netname)
		xasprintf(&identname, "tinc.%s", netname);
	else
		identname = xstrdup("tinc");

#ifdef HAVE_MINGW
	if(!RegOpenKeyEx(HKEY_LOCAL_MACHINE, "SOFTWARE\\tinc", 0, KEY_READ, &key)) {
		if(!RegQueryValueEx(key, NULL, 0, 0, installdir, &len)) {
			if(!logfilename)
				xasprintf(&logfilename, "%s/log/%s.log", identname);
			if(!confbase) {
				if(netname)
					xasprintf(&confbase, "%s/%s", installdir, netname);
				else
					xasprintf(&confbase, "%s", installdir);
			}
		}
		RegCloseKey(key);
		if(*installdir)
			return;
	}
#endif

	if(!controlsocketname)
		xasprintf(&controlsocketname, "%s/run/%s.control/socket", LOCALSTATEDIR, identname);

	if(!logfilename)
		xasprintf(&logfilename, LOCALSTATEDIR "/log/%s.log", identname);

	if(netname) {
		if(!confbase)
			xasprintf(&confbase, CONFDIR "/tinc/%s", netname);
		else
			logger(LOG_INFO, "Both netname and configuration directory given, using the latter...");
	} else {
		if(!confbase)
			xasprintf(&confbase, CONFDIR "/tinc");
	}
}

static void free_names() {
	if (identname) free(identname);
	if (netname) free(netname);
	if (controlsocketname) free(controlsocketname);
	if (logfilename) free(logfilename);
	if (confbase) free(confbase);
}

static bool drop_privs() {
#ifdef HAVE_MINGW
	if (switchuser) {
		logger(LOG_ERR, "%s not supported on this platform", "-U");
		return false;
	}
	if (do_chroot) {
		logger(LOG_ERR, "%s not supported on this platform", "-R");
		return false;
	}
#else
	uid_t uid = 0;
	if (switchuser) {
		struct passwd *pw = getpwnam(switchuser);
		if (!pw) {
			logger(LOG_ERR, "unknown user `%s'", switchuser);
			return false;
		}
		uid = pw->pw_uid;
		if (initgroups(switchuser, pw->pw_gid) != 0 ||
		    setgid(pw->pw_gid) != 0) {
			logger(LOG_ERR, "System call `%s' failed: %s",
			       "initgroups", strerror(errno));
			return false;
		}
		endgrent();
		endpwent();
	}
	if (do_chroot) {
		tzset();	/* for proper timestamps in logs */
		if (chroot(confbase) != 0 || chdir("/") != 0) {
			logger(LOG_ERR, "System call `%s' failed: %s",
			       "chroot", strerror(errno));
			return false;
		}
		free(confbase);
		confbase = xstrdup("");
	}
	if (switchuser)
		if (setuid(uid) != 0) {
			logger(LOG_ERR, "System call `%s' failed: %s",
			       "setuid", strerror(errno));
			return false;
		}
#endif
	return true;
}

#ifdef HAVE_MINGW
# define setpriority(level) SetPriorityClass(GetCurrentProcess(), level)
#else
# define NORMAL_PRIORITY_CLASS 0
# define BELOW_NORMAL_PRIORITY_CLASS 10
# define HIGH_PRIORITY_CLASS -10
# define setpriority(level) nice(level)
#endif

int main(int argc, char **argv) {
	program_name = argv[0];

	if(!parse_options(argc, argv))
		return 1;
	
	make_names();

	if(show_version) {
		printf("%s version %s (built %s %s, protocol %d)\n", PACKAGE,
			   VERSION, __DATE__, __TIME__, PROT_CURRENT);
		printf("Copyright (C) 1998-2009 Ivo Timmermans, Guus Sliepen and others.\n"
				"See the AUTHORS file for a complete list.\n\n"
				"tinc comes with ABSOLUTELY NO WARRANTY.  This is free software,\n"
				"and you are welcome to redistribute it under certain conditions;\n"
				"see the file COPYING for details.\n");

		return 0;
	}

	if(show_help) {
		usage(false);
		return 0;
	}

	openlogger("tinc", use_logfile?LOGMODE_FILE:LOGMODE_STDERR);

	if(!event_init()) {
		logger(LOG_ERR, _("Error initializing libevent!"));
		return 1;
	}

	if(!init_control())
		return 1;

	g_argv = argv;

	init_configuration(&config_tree);

	/* Slllluuuuuuurrrrp! */

	srand(time(NULL));
	crypto_init();

	if(!read_server_config())
		return 1;

	if(lzo_init() != LZO_E_OK) {
		logger(LOG_ERR, "Error initializing LZO compressor!");
		return 1;
	}

#ifdef HAVE_MINGW
	if(WSAStartup(MAKEWORD(2, 2), &wsa_state)) {
		logger(LOG_ERR, "System call `%s' failed: %s", "WSAStartup", winerror(GetLastError()));
		return 1;
	}

	if(!do_detach || !init_service())
		return main2(argc, argv);
	else
		return 1;
}

int main2(int argc, char **argv) {
	InitializeCriticalSection(&mutex);
	EnterCriticalSection(&mutex);
#endif

	if(!detach())
		return 1;

#ifdef HAVE_MLOCKALL
	/* Lock all pages into memory if requested.
	 * This has to be done after daemon()/fork() so it works for child.
	 * No need to do that in parent as it's very short-lived. */
	if(do_mlock && mlockall(MCL_CURRENT | MCL_FUTURE) != 0) {
		logger(LOG_ERR, "System call `%s' failed: %s", "mlockall",
		   strerror(errno));
		return 1;
	}
#endif

	/* Setup sockets and open device. */

	if(!setup_network())
		goto end;

	/* Initiate all outgoing connections. */

	try_outgoing_connections();

	/* Change process priority */

        char *priority = 0;

        if(get_config_string(lookup_config(config_tree, "ProcessPriority"), &priority)) {
                if(!strcasecmp(priority, "Normal"))
                        setpriority(NORMAL_PRIORITY_CLASS);
                else if(!strcasecmp(priority, "Low"))
                        setpriority(BELOW_NORMAL_PRIORITY_CLASS);
                else if(!strcasecmp(priority, "High"))
                        setpriority(HIGH_PRIORITY_CLASS);
                else {
                        logger(LOG_ERR, "Invalid priority `%s`!", priority);
                        goto end;
                }
        }

	/* drop privileges */
	if (!drop_privs())
		goto end;

	/* Start main loop. It only exits when tinc is killed. */

	status = main_loop();

	/* Shutdown properly. */

	ifdebug(CONNECTIONS)
		dump_device_stats();

	close_network_connections();

end:
	logger(LOG_NOTICE, "Terminating");

#ifndef HAVE_MINGW
	exit_control();
#endif

	crypto_exit();

	exit_configuration(&config_tree);
	free_names();

	return status;
}<|MERGE_RESOLUTION|>--- conflicted
+++ resolved
@@ -110,9 +110,8 @@
 		fprintf(stderr, "Try `%s --help\' for more information.\n",
 				program_name);
 	else {
-<<<<<<< HEAD
-		printf(_("Usage: %s [option]...\n\n"), program_name);
-		printf(_(	"  -c, --config=DIR              Read configuration options from DIR.\n"
+		printf("Usage: %s [option]...\n\n", program_name);
+		printf(	"  -c, --config=DIR              Read configuration options from DIR.\n"
 				"  -D, --no-detach               Don't fork and detach.\n"
 				"  -d, --debug[=LEVEL]           Increase debug level or set it to LEVEL.\n"
 				"  -n, --net=NETNAME             Connect to net NETNAME.\n"
@@ -122,25 +121,8 @@
 				"      --bypass-security         Disables meta protocol security, for debugging.\n"
 				"  -R, --chroot                  chroot to NET dir at startup.\n"
 				"  -U, --user=USER               setuid to given USER at startup.\n"				"      --help                    Display this help and exit.\n"
-				"      --version                 Output version information and exit.\n\n"));
-		printf(_("Report bugs to tinc@tinc-vpn.org.\n"));
-=======
-		printf("Usage: %s [option]...\n\n", program_name);
-		printf("  -c, --config=DIR           Read configuration options from DIR.\n"
-				"  -D, --no-detach            Don't fork and detach.\n"
-				"  -d, --debug[=LEVEL]        Increase debug level or set it to LEVEL.\n"
-				"  -k, --kill[=SIGNAL]        Attempt to kill a running tincd and exit.\n"
-				"  -n, --net=NETNAME          Connect to net NETNAME.\n"
-				"  -K, --generate-keys[=BITS] Generate public/private RSA keypair.\n"
-				"  -L, --mlock                Lock tinc into main memory.\n"
-				"      --logfile[=FILENAME]   Write log entries to a logfile.\n"
-				"      --pidfile=FILENAME     Write PID to FILENAME.\n"
-				"  -R, --chroot               chroot to NET dir at startup.\n"
-				"  -U, --user=USER            setuid to given USER at startup.\n"
-				"      --help                 Display this help and exit.\n"
-				"      --version              Output version information and exit.\n\n");
+				"      --version                 Output version information and exit.\n\n");
 		printf("Report bugs to tinc@tinc-vpn.org.\n");
->>>>>>> 9a2b0f88
 	}
 }
 
@@ -177,68 +159,10 @@
 					debug_level++;
 				break;
 
-<<<<<<< HEAD
-=======
-			case 'k':				/* kill old tincds */
-#ifndef HAVE_MINGW
-				if(optarg) {
-					if(!strcasecmp(optarg, "HUP"))
-						kill_tincd = SIGHUP;
-					else if(!strcasecmp(optarg, "TERM"))
-						kill_tincd = SIGTERM;
-					else if(!strcasecmp(optarg, "KILL"))
-						kill_tincd = SIGKILL;
-					else if(!strcasecmp(optarg, "USR1"))
-						kill_tincd = SIGUSR1;
-					else if(!strcasecmp(optarg, "USR2"))
-						kill_tincd = SIGUSR2;
-					else if(!strcasecmp(optarg, "WINCH"))
-						kill_tincd = SIGWINCH;
-					else if(!strcasecmp(optarg, "INT"))
-						kill_tincd = SIGINT;
-					else if(!strcasecmp(optarg, "ALRM"))
-						kill_tincd = SIGALRM;
-					else {
-						kill_tincd = atoi(optarg);
-
-						if(!kill_tincd) {
-							fprintf(stderr, "Invalid argument `%s'; SIGNAL must be a number or one of HUP, TERM, KILL, USR1, USR2, WINCH, INT or ALRM.\n",
-									optarg);
-							usage(true);
-							return false;
-						}
-					}
-				} else
-					kill_tincd = SIGTERM;
-#else
-					kill_tincd = 1;
-#endif
-				break;
-
->>>>>>> 9a2b0f88
 			case 'n':				/* net name given */
 				netname = xstrdup(optarg);
 				break;
 
-<<<<<<< HEAD
-=======
-			case 'K':				/* generate public/private keypair */
-				if(optarg) {
-					generate_keys = atoi(optarg);
-
-					if(generate_keys < 512) {
-						fprintf(stderr, "Invalid argument `%s'; BITS must be a number equal to or greater than 512.\n",
-								optarg);
-						usage(true);
-						return false;
-					}
-
-					generate_keys &= ~7;	/* Round it to bytes */
-				} else
-					generate_keys = 2048;
-				break;
-
->>>>>>> 9a2b0f88
 			case 'R':				/* chroot to NETNAME dir */
 				do_chroot = true;
 				break;
@@ -281,111 +205,6 @@
 	return true;
 }
 
-<<<<<<< HEAD
-=======
-/* This function prettyprints the key generation process */
-
-static void indicator(int a, int b, void *p) {
-	switch (a) {
-		case 0:
-			fprintf(stderr, ".");
-			break;
-
-		case 1:
-			fprintf(stderr, "+");
-			break;
-
-		case 2:
-			fprintf(stderr, "-");
-			break;
-
-		case 3:
-			switch (b) {
-				case 0:
-					fprintf(stderr, " p\n");
-					break;
-
-				case 1:
-					fprintf(stderr, " q\n");
-					break;
-
-				default:
-					fprintf(stderr, "?");
-			}
-			break;
-
-		default:
-			fprintf(stderr, "?");
-	}
-}
-
-/*
-  Generate a public/private RSA keypair, and ask for a file to store
-  them in.
-*/
-static bool keygen(int bits) {
-	RSA *rsa_key;
-	FILE *f;
-	char *name = NULL;
-	char *filename;
-
-	get_config_string(lookup_config(config_tree, "Name"), &name);
-
-	if(name && !check_id(name)) {
-		fprintf(stderr, "Invalid name for myself!\n");
-		return false;
-	}
-
-	fprintf(stderr, "Generating %d bits keys:\n", bits);
-	rsa_key = RSA_generate_key(bits, 0x10001, indicator, NULL);
-
-	if(!rsa_key) {
-		fprintf(stderr, "Error during key generation!\n");
-		return false;
-	} else
-		fprintf(stderr, "Done.\n");
-
-	xasprintf(&filename, "%s/rsa_key.priv", confbase);
-	f = ask_and_open(filename, "private RSA key");
-
-	if(!f)
-		return false;
-
-	if(disable_old_keys(f))
-		fprintf(stderr, "Warning: old key(s) found and disabled.\n");
-  
-#ifdef HAVE_FCHMOD
-	/* Make it unreadable for others. */
-	fchmod(fileno(f), 0600);
-#endif
-		
-	PEM_write_RSAPrivateKey(f, rsa_key, NULL, NULL, 0, NULL, NULL);
-	fclose(f);
-	free(filename);
-
-	if(name)
-		xasprintf(&filename, "%s/hosts/%s", confbase, name);
-	else
-		xasprintf(&filename, "%s/rsa_key.pub", confbase);
-
-	f = ask_and_open(filename, "public RSA key");
-
-	if(!f)
-		return false;
-
-	if(disable_old_keys(f))
-		fprintf(stderr, "Warning: old key(s) found and disabled.\n");
-
-	PEM_write_RSAPublicKey(f, rsa_key);
-	fclose(f);
-	free(filename);
-	if(name)
-		free(name);
-
-	return true;
-}
-
->>>>>>> 9a2b0f88
 /*
   Set all files and paths according to netname
 */
@@ -529,7 +348,7 @@
 	openlogger("tinc", use_logfile?LOGMODE_FILE:LOGMODE_STDERR);
 
 	if(!event_init()) {
-		logger(LOG_ERR, _("Error initializing libevent!"));
+		logger(LOG_ERR, "Error initializing libevent!");
 		return 1;
 	}
 
