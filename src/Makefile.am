--- conflicted
+++ resolved
@@ -21,13 +21,8 @@
 
 INCLUDES = @INCLUDES@ -I$(top_builddir) -I$(top_srcdir)/lib
 
-<<<<<<< HEAD
 noinst_HEADERS = cipher.h conf.h connection.h control.h crypto.h device.h digest.h edge.h graph.h logger.h meta.h net.h netutl.h node.h process.h	\
-	protocol.h route.h rsa.h rsagen.h subnet.h
-=======
-noinst_HEADERS = conf.h connection.h device.h edge.h event.h graph.h logger.h meta.h net.h netutl.h node.h process.h	\
-	protocol.h route.h subnet.h bsd/tunemu.h
->>>>>>> b5ccce29
+	protocol.h route.h rsa.h rsagen.h subnet.h bsd/tunemu.h
 
 LIBS = @LIBS@ @LIBGCRYPT_LIBS@ @LIBINTL@
 
