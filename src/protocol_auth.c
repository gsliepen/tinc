--- conflicted
+++ resolved
@@ -124,12 +124,8 @@
 	if(!cipher_open_blowfish_ofb(&c->outcipher))
 		return false;
 	
-<<<<<<< HEAD
 	if(!digest_open_sha1(&c->outdigest))
 		return false;
-=======
-	c->outkey = xrealloc(c->outkey, len);
->>>>>>> 591c38eb
 
 	/* Create a random key */
 
@@ -204,16 +200,6 @@
 		return false;
 	}
 
-<<<<<<< HEAD
-=======
-	/* Allocate buffers for the meta key */
-
-	c->inkey = xrealloc(c->inkey, len);
-
-	if(!c->inctx)
-		c->inctx = xmalloc_and_zero(sizeof(*c->inctx));
-
->>>>>>> 591c38eb
 	/* Convert the challenge from hexadecimal back to binary */
 
 	hex2bin(hexkey, enckey, len);
@@ -256,20 +242,8 @@
 
 	cp();
 
-<<<<<<< HEAD
 	if(!c->hischallenge)
-		c->hischallenge = xmalloc(len);
-=======
-	/* CHECKME: what is most reasonable value for len? */
-
-	len = RSA_size(c->rsa_key);
-
-	/* Allocate buffers for the challenge */
-
-	buffer = alloca(2 * len + 1);
-
-	c->hischallenge = xrealloc(c->hischallenge, len);
->>>>>>> 591c38eb
+		c->hischallenge = xrealloc(c->hischallenge, len);
 
 	/* Copy random data to the buffer */
 
@@ -305,13 +279,6 @@
 		return false;
 	}
 
-<<<<<<< HEAD
-=======
-	/* Allocate buffers for the challenge */
-
-	c->mychallenge = xrealloc(c->mychallenge, len);
-
->>>>>>> 591c38eb
 	/* Convert the challenge from hexadecimal back to binary */
 
 	hex2bin(buffer, buffer, len);
