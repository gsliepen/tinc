/*
    protocol_auth.c -- handle the meta-protocol, authentication
    Copyright (C) 1999-2005 Ivo Timmermans,
<<<<<<< HEAD
                  2000-2007 Guus Sliepen <guus@tinc-vpn.org>
=======
                  2000-2009 Guus Sliepen <guus@tinc-vpn.org>
>>>>>>> 43fa7283

    This program is free software; you can redistribute it and/or modify
    it under the terms of the GNU General Public License as published by
    the Free Software Foundation; either version 2 of the License, or
    (at your option) any later version.

    This program is distributed in the hope that it will be useful,
    but WITHOUT ANY WARRANTY; without even the implied warranty of
    MERCHANTABILITY or FITNESS FOR A PARTICULAR PURPOSE.  See the
    GNU General Public License for more details.

    You should have received a copy of the GNU General Public License
    along with this program; if not, write to the Free Software
    Foundation, Inc., 675 Mass Ave, Cambridge, MA 02139, USA.

    $Id$
*/

#include "system.h"

#include "splay_tree.h"
#include "conf.h"
#include "connection.h"
#include "crypto.h"
#include "edge.h"
#include "graph.h"
#include "logger.h"
#include "net.h"
#include "netutl.h"
#include "node.h"
#include "protocol.h"
#include "rsa.h"
#include "utils.h"
#include "xalloc.h"

bool send_id(connection_t *c) {
	cp();

	gettimeofday(&c->start, NULL);

	return send_request(c, "%d %s %d", ID, myself->connection->name,
						myself->connection->protocol_version);
}

bool id_h(connection_t *c, char *request) {
	char name[MAX_STRING_SIZE];

	cp();

	if(sscanf(request, "%*d " MAX_STRING " %d", name, &c->protocol_version) != 2) {
		logger(LOG_ERR, _("Got bad %s from %s (%s)"), "ID", c->name,
			   c->hostname);
		return false;
	}

	/* Check if identity is a valid name */

	if(!check_id(name)) {
		logger(LOG_ERR, _("Got bad %s from %s (%s): %s"), "ID", c->name,
			   c->hostname, "invalid name");
		return false;
	}

	/* If this is an outgoing connection, make sure we are connected to the right host */

	if(c->outgoing) {
		if(strcmp(c->name, name)) {
			logger(LOG_ERR, _("Peer %s is %s instead of %s"), c->hostname, name,
				   c->name);
			return false;
		}
	} else {
		if(c->name)
			free(c->name);
		c->name = xstrdup(name);
	}

	/* Check if version matches */

	if(c->protocol_version != myself->connection->protocol_version) {
		logger(LOG_ERR, _("Peer %s (%s) uses incompatible version %d"),
			   c->name, c->hostname, c->protocol_version);
		return false;
	}

	if(bypass_security) {
		if(!c->config_tree)
			init_configuration(&c->config_tree);
		c->allow_request = ACK;
		return send_ack(c);
	}

	if(!c->config_tree) {
		init_configuration(&c->config_tree);

		if(!read_connection_config(c)) {
			logger(LOG_ERR, _("Peer %s had unknown identity (%s)"), c->hostname,
				   c->name);
			return false;
		}
	}

	if(!read_rsa_public_key(c)) {
		return false;
	}

	c->allow_request = METAKEY;

	return send_metakey(c);
}

bool send_metakey(connection_t *c) {
	size_t len = rsa_size(&c->rsa);
	char key[len];
	char enckey[len];
	char hexkey[2 * len + 1];

	cp();

	if(!cipher_open_blowfish_ofb(&c->outcipher))
		return false;
	
	if(!digest_open_sha1(&c->outdigest))
		return false;

	/* Create a random key */

	randomize(key, len);

	/* The message we send must be smaller than the modulus of the RSA key.
	   By definition, for a key of k bits, the following formula holds:

	   2^(k-1) <= modulus < 2^(k)

	   Where ^ means "to the power of", not "xor".
	   This means that to be sure, we must choose our message < 2^(k-1).
	   This can be done by setting the most significant bit to zero.
	 */

	key[0] &= 0x7F;

	cipher_set_key_from_rsa(&c->outcipher, key, len, true);

	ifdebug(SCARY_THINGS) {
		bin2hex(key, hexkey, len);
		hexkey[len * 2] = '\0';
		logger(LOG_DEBUG, _("Generated random meta key (unencrypted): %s"), hexkey);
	}

	/* Encrypt the random data

	   We do not use one of the PKCS padding schemes here.
	   This is allowed, because we encrypt a totally random string
	   with a length equal to that of the modulus of the RSA key.
	 */

	if(!rsa_public_encrypt(&c->rsa, key, len, enckey)) {
		logger(LOG_ERR, _("Error during encryption of meta key for %s (%s)"), c->name, c->hostname);
		return false;
	}

	/* Convert the encrypted random data to a hexadecimal formatted string */

	bin2hex(enckey, hexkey, len);
	hexkey[len * 2] = '\0';

	/* Send the meta key */

	bool result = send_request(c, "%d %d %d %d %d %s", METAKEY,
			 cipher_get_nid(&c->outcipher),
			 digest_get_nid(&c->outdigest), c->outmaclength,
			 c->outcompression, hexkey);
	
	c->status.encryptout = true;
	return result;
}

bool metakey_h(connection_t *c, char *request) {
	char hexkey[MAX_STRING_SIZE];
	int cipher, digest, maclength, compression;
	size_t len = rsa_size(&myself->connection->rsa);
	char enckey[len];
	char key[len];

	cp();

	if(sscanf(request, "%*d %d %d %d %d " MAX_STRING, &cipher, &digest, &maclength, &compression, hexkey) != 5) {
		logger(LOG_ERR, _("Got bad %s from %s (%s)"), "METAKEY", c->name, c->hostname);
		return false;
	}

	/* Check if the length of the meta key is all right */

	if(strlen(hexkey) != len * 2) {
		logger(LOG_ERR, _("Possible intruder %s (%s): %s"), c->name, c->hostname, "wrong keylength");
		return false;
	}

	/* Convert the challenge from hexadecimal back to binary */

	hex2bin(hexkey, enckey, len);

	/* Decrypt the meta key */

<<<<<<< HEAD
	if(!rsa_private_decrypt(&myself->connection->rsa, enckey, len, key)) {
		logger(LOG_ERR, _("Error during decryption of meta key for %s (%s)"), c->name, c->hostname);
=======
	if(RSA_private_decrypt(len, (unsigned char *)buffer, (unsigned char *)c->inkey, myself->connection->rsa_key, RSA_NO_PADDING) != len) {	/* See challenge() */
		logger(LOG_ERR, _("Error during decryption of meta key for %s (%s)"),
			   c->name, c->hostname);
>>>>>>> 43fa7283
		return false;
	}

	ifdebug(SCARY_THINGS) {
		bin2hex(key, hexkey, len);
		hexkey[len * 2] = '\0';
		logger(LOG_DEBUG, _("Received random meta key (unencrypted): %s"), hexkey);
	}

	/* Check and lookup cipher and digest algorithms */

	if(!cipher_open_by_nid(&c->incipher, cipher) || !cipher_set_key_from_rsa(&c->incipher, key, len, false)) {
		logger(LOG_ERR, _("Error during initialisation of cipher from %s (%s)"), c->name, c->hostname);
		return false;
	}

	if(!digest_open_by_nid(&c->indigest, digest)) {
		logger(LOG_ERR, _("Error during initialisation of digest from %s (%s)"), c->name, c->hostname);
		return false;
	}

	c->status.decryptin = true;

	c->allow_request = CHALLENGE;

	return send_challenge(c);
}

bool send_challenge(connection_t *c) {
	size_t len = rsa_size(&c->rsa);
	char buffer[len * 2 + 1];

	cp();

	if(!c->hischallenge)
		c->hischallenge = xmalloc(len);

	/* Copy random data to the buffer */

	randomize(c->hischallenge, len);

	/* Convert to hex */

	bin2hex(c->hischallenge, buffer, len);
	buffer[len * 2] = '\0';

	/* Send the challenge */

	return send_request(c, "%d %s", CHALLENGE, buffer);
}

bool challenge_h(connection_t *c, char *request) {
	char buffer[MAX_STRING_SIZE];
	size_t len = rsa_size(&myself->connection->rsa);
	size_t digestlen = digest_length(&c->outdigest);
	char digest[digestlen];

	cp();

	if(sscanf(request, "%*d " MAX_STRING, buffer) != 1) {
		logger(LOG_ERR, _("Got bad %s from %s (%s)"), "CHALLENGE", c->name, c->hostname);
		return false;
	}

	/* Check if the length of the challenge is all right */

	if(strlen(buffer) != len * 2) {
		logger(LOG_ERR, _("Possible intruder %s (%s): %s"), c->name, c->hostname, "wrong challenge length");
		return false;
	}

	/* Convert the challenge from hexadecimal back to binary */

	hex2bin(buffer, buffer, len);

	c->allow_request = CHAL_REPLY;

	cp();

	/* Calculate the hash from the challenge we received */

	digest_create(&c->indigest, buffer, len, digest);

	/* Convert the hash to a hexadecimal formatted string */

	bin2hex(digest, buffer, digestlen);
	buffer[digestlen * 2] = '\0';

	/* Send the reply */

	return send_request(c, "%d %s", CHAL_REPLY, buffer);
}

bool chal_reply_h(connection_t *c, char *request) {
	char hishash[MAX_STRING_SIZE];

	cp();

	if(sscanf(request, "%*d " MAX_STRING, hishash) != 1) {
		logger(LOG_ERR, _("Got bad %s from %s (%s)"), "CHAL_REPLY", c->name,
			   c->hostname);
		return false;
	}

	/* Check if the length of the hash is all right */

	if(strlen(hishash) != digest_length(&c->outdigest) * 2) {
		logger(LOG_ERR, _("Possible intruder %s (%s): %s"), c->name, c->hostname, _("wrong challenge reply length"));
		return false;
	}

	/* Convert the hash to binary format */

	hex2bin(hishash, hishash, digest_length(&c->outdigest));

	/* Verify the hash */

	if(!digest_verify(&c->outdigest, c->hischallenge, rsa_size(&c->rsa), hishash)) {
		logger(LOG_ERR, _("Possible intruder %s (%s): %s"), c->name, c->hostname, _("wrong challenge reply"));
		return false;
	}

	/* Identity has now been positively verified.
	   Send an acknowledgement with the rest of the information needed.
	 */

	free(c->hischallenge);
	c->hischallenge = NULL;
	c->allow_request = ACK;

	return send_ack(c);
}

bool send_ack(connection_t *c) {
	/* ACK message contains rest of the information the other end needs
	   to create node_t and edge_t structures. */

	struct timeval now;
	bool choice;

	cp();

	/* Estimate weight */

	gettimeofday(&now, NULL);
	c->estimated_weight = (now.tv_sec - c->start.tv_sec) * 1000 + (now.tv_usec - c->start.tv_usec) / 1000;

	/* Check some options */

	if((get_config_bool(lookup_config(c->config_tree, "IndirectData"), &choice) && choice) || myself->options & OPTION_INDIRECT)
		c->options |= OPTION_INDIRECT;

	if((get_config_bool(lookup_config(c->config_tree, "TCPOnly"), &choice) && choice) || myself->options & OPTION_TCPONLY)
		c->options |= OPTION_TCPONLY | OPTION_INDIRECT;

	if(myself->options & OPTION_PMTU_DISCOVERY)
		c->options |= OPTION_PMTU_DISCOVERY;

	get_config_int(lookup_config(c->config_tree, "Weight"), &c->estimated_weight);

	return send_request(c, "%d %s %d %lx", ACK, myport, c->estimated_weight, c->options);
}

static void send_everything(connection_t *c) {
	splay_node_t *node, *node2;
	node_t *n;
	subnet_t *s;
	edge_t *e;

	/* Send all known subnets and edges */

	if(tunnelserver) {
		for(node = myself->subnet_tree->head; node; node = node->next) {
			s = node->data;
			send_add_subnet(c, s);
		}

		return;
	}

	for(node = node_tree->head; node; node = node->next) {
		n = node->data;

		for(node2 = n->subnet_tree->head; node2; node2 = node2->next) {
			s = node2->data;
			send_add_subnet(c, s);
		}

		for(node2 = n->edge_tree->head; node2; node2 = node2->next) {
			e = node2->data;
			send_add_edge(c, e);
		}
	}
}

bool ack_h(connection_t *c, char *request) {
	char hisport[MAX_STRING_SIZE];
	char *hisaddress, *dummy;
	int weight, mtu;
	long int options;
	node_t *n;

	cp();

	if(sscanf(request, "%*d " MAX_STRING " %d %lx", hisport, &weight, &options) != 3) {
		logger(LOG_ERR, _("Got bad %s from %s (%s)"), "ACK", c->name,
			   c->hostname);
		return false;
	}

	/* Check if we already have a node_t for him */

	n = lookup_node(c->name);

	if(!n) {
		n = new_node();
		n->name = xstrdup(c->name);
		node_add(n);
	} else {
		if(n->connection) {
			/* Oh dear, we already have a connection to this node. */
			ifdebug(CONNECTIONS) logger(LOG_DEBUG, _("Established a second connection with %s (%s), closing old connection"), n->connection->name, n->connection->hostname);

			if(n->connection->outgoing) {
				if(c->outgoing)
					logger(LOG_WARNING, _("Two outgoing connections to the same node!"));
				else
					c->outgoing = n->connection->outgoing;

				n->connection->outgoing = NULL;
			}

			terminate_connection(n->connection, false);
			/* Run graph algorithm to purge key and make sure up/down scripts are rerun with new IP addresses and stuff */
			graph();
		}
	}

	n->connection = c;
	c->node = n;
	if(!(c->options & options & OPTION_PMTU_DISCOVERY)) {
		c->options &= ~OPTION_PMTU_DISCOVERY;
		options &= ~OPTION_PMTU_DISCOVERY;
	}
	c->options |= options;

	if(get_config_int(lookup_config(c->config_tree, "PMTU"), &mtu) && mtu < n->mtu)
		n->mtu = mtu;

	if(get_config_int(lookup_config(myself->connection->config_tree, "PMTU"), &mtu) && mtu < n->mtu)
		n->mtu = mtu;

	/* Activate this connection */

	c->allow_request = ALL;
	c->status.active = true;

	ifdebug(CONNECTIONS) logger(LOG_NOTICE, _("Connection with %s (%s) activated"), c->name,
			   c->hostname);

	/* Send him everything we know */

	send_everything(c);

	/* Create an edge_t for this connection */

	c->edge = new_edge();
	cp();
	c->edge->from = myself;
	c->edge->to = n;
	sockaddr2str(&c->address, &hisaddress, &dummy);
	c->edge->address = str2sockaddr(hisaddress, hisport);
	free(hisaddress);
	free(dummy);
	c->edge->weight = (weight + c->estimated_weight) / 2;
	c->edge->connection = c;
	c->edge->options = c->options;

	edge_add(c->edge);

	/* Notify everyone of the new edge */

	if(tunnelserver)
		send_add_edge(c, c->edge);
	else
		send_add_edge(broadcast, c->edge);

	/* Run MST and SSSP algorithms */

	graph();

	return true;
}<|MERGE_RESOLUTION|>--- conflicted
+++ resolved
@@ -1,11 +1,7 @@
 /*
     protocol_auth.c -- handle the meta-protocol, authentication
     Copyright (C) 1999-2005 Ivo Timmermans,
-<<<<<<< HEAD
-                  2000-2007 Guus Sliepen <guus@tinc-vpn.org>
-=======
                   2000-2009 Guus Sliepen <guus@tinc-vpn.org>
->>>>>>> 43fa7283
 
     This program is free software; you can redistribute it and/or modify
     it under the terms of the GNU General Public License as published by
@@ -210,14 +206,8 @@
 
 	/* Decrypt the meta key */
 
-<<<<<<< HEAD
 	if(!rsa_private_decrypt(&myself->connection->rsa, enckey, len, key)) {
 		logger(LOG_ERR, _("Error during decryption of meta key for %s (%s)"), c->name, c->hostname);
-=======
-	if(RSA_private_decrypt(len, (unsigned char *)buffer, (unsigned char *)c->inkey, myself->connection->rsa_key, RSA_NO_PADDING) != len) {	/* See challenge() */
-		logger(LOG_ERR, _("Error during decryption of meta key for %s (%s)"),
-			   c->name, c->hostname);
->>>>>>> 43fa7283
 		return false;
 	}
 
