--- conflicted
+++ resolved
@@ -52,43 +52,20 @@
 		return strcmp(a->file, b->file);
 }
 
-<<<<<<< HEAD
 void init_configuration(splay_tree_t ** config_tree) {
-	cp();
-
 	*config_tree = splay_alloc_tree((splay_compare_t) config_compare, (splay_action_t) free_config);
 }
 
 void exit_configuration(splay_tree_t ** config_tree) {
-	cp();
-
 	splay_delete_tree(*config_tree);
-=======
-void init_configuration(avl_tree_t ** config_tree) {
-	*config_tree = avl_alloc_tree((avl_compare_t) config_compare, (avl_action_t) free_config);
-}
-
-void exit_configuration(avl_tree_t ** config_tree) {
-	avl_delete_tree(*config_tree);
->>>>>>> 9a2b0f88
 	*config_tree = NULL;
 }
 
 config_t *new_config(void) {
-<<<<<<< HEAD
-	cp();
-
-=======
->>>>>>> 9a2b0f88
 	return xmalloc_and_zero(sizeof(config_t));
 }
 
 void free_config(config_t *cfg) {
-<<<<<<< HEAD
-	cp();
-
-=======
->>>>>>> 9a2b0f88
 	if(cfg->variable)
 		free(cfg->variable);
 
@@ -101,21 +78,11 @@
 	free(cfg);
 }
 
-<<<<<<< HEAD
 void config_add(splay_tree_t *config_tree, config_t *cfg) {
-	cp();
-
 	splay_insert(config_tree, cfg);
 }
 
 config_t *lookup_config(splay_tree_t *config_tree, char *variable) {
-=======
-void config_add(avl_tree_t *config_tree, config_t *cfg) {
-	avl_insert(config_tree, cfg);
-}
-
-config_t *lookup_config(avl_tree_t *config_tree, char *variable) {
->>>>>>> 9a2b0f88
 	config_t cfg, *found;
 
 	cfg.variable = variable;
@@ -133,21 +100,11 @@
 	return found;
 }
 
-<<<<<<< HEAD
 config_t *lookup_config_next(splay_tree_t *config_tree, const config_t *cfg) {
 	splay_node_t *node;
 	config_t *found;
 
-	cp();
-
 	node = splay_search_node(config_tree, cfg);
-=======
-config_t *lookup_config_next(avl_tree_t *config_tree, const config_t *cfg) {
-	avl_node_t *node;
-	config_t *found;
-
-	node = avl_search_node(config_tree, cfg);
->>>>>>> 9a2b0f88
 
 	if(node) {
 		if(node->next) {
@@ -162,11 +119,6 @@
 }
 
 bool get_config_bool(const config_t *cfg, bool *result) {
-<<<<<<< HEAD
-	cp();
-
-=======
->>>>>>> 9a2b0f88
 	if(!cfg)
 		return false;
 
@@ -185,11 +137,6 @@
 }
 
 bool get_config_int(const config_t *cfg, int *result) {
-<<<<<<< HEAD
-	cp();
-
-=======
->>>>>>> 9a2b0f88
 	if(!cfg)
 		return false;
 
@@ -203,11 +150,6 @@
 }
 
 bool get_config_string(const config_t *cfg, char **result) {
-<<<<<<< HEAD
-	cp();
-
-=======
->>>>>>> 9a2b0f88
 	if(!cfg)
 		return false;
 
@@ -252,13 +194,8 @@
 	if(((subnet.type == SUBNET_IPV4)
 		&& !maskcheck(&subnet.net.ipv4.address, subnet.net.ipv4.prefixlength, sizeof subnet.net.ipv4.address))
 		|| ((subnet.type == SUBNET_IPV6)
-<<<<<<< HEAD
 		&& !maskcheck(&subnet.net.ipv6.address, subnet.net.ipv6.prefixlength, sizeof subnet.net.ipv6.address))) {
-		logger(LOG_ERR, _ ("Network address and prefix length do not match for configuration variable %s in %s line %d"),
-=======
-		&& !maskcheck(&subnet.net.ipv6.address, subnet.net.ipv6.prefixlength, sizeof(ipv6_t)))) {
 		logger(LOG_ERR, "Network address and prefix length do not match for configuration variable %s in %s line %d",
->>>>>>> 9a2b0f88
 			   cfg->variable, cfg->file, cfg->line);
 		return false;
 	}
@@ -342,11 +279,7 @@
   Parse a configuration file and put the results in the configuration tree
   starting at *base.
 */
-<<<<<<< HEAD
 int read_config_file(splay_tree_t *config_tree, const char *fname) {
-=======
-int read_config_file(avl_tree_t *config_tree, const char *fname) {
->>>>>>> 9a2b0f88
 	int err = -2;				/* Parse error */
 	FILE *fp;
 	char *buffer, *line;
@@ -448,101 +381,4 @@
 	free(fname);
 
 	return x == 0;
-<<<<<<< HEAD
-=======
-}
-
-FILE *ask_and_open(const char *filename, const char *what) {
-	FILE *r;
-	char *directory;
-	char *fn;
-
-	/* Check stdin and stdout */
-	if(!isatty(0) || !isatty(1)) {
-		/* Argh, they are running us from a script or something.  Write
-		   the files to the current directory and let them burn in hell
-		   for ever. */
-		fn = xstrdup(filename);
-	} else {
-		/* Ask for a file and/or directory name. */
-		fprintf(stdout, "Please enter a file to save %s to [%s]: ",
-				what, filename);
-		fflush(stdout);
-
-		fn = readline(stdin, NULL, NULL);
-
-		if(!fn) {
-			fprintf(stderr, "Error while reading stdin: %s\n",
-					strerror(errno));
-			return NULL;
-		}
-
-		if(!strlen(fn))
-			/* User just pressed enter. */
-			fn = xstrdup(filename);
-	}
-
-#ifdef HAVE_MINGW
-	if(fn[0] != '\\' && fn[0] != '/' && !strchr(fn, ':')) {
-#else
-	if(fn[0] != '/') {
-#endif
-		/* The directory is a relative path or a filename. */
-		char *p;
-
-		directory = get_current_dir_name();
-		xasprintf(&p, "%s/%s", directory, fn);
-		free(fn);
-		free(directory);
-		fn = p;
-	}
-
-	umask(0077);				/* Disallow everything for group and other */
-
-	/* Open it first to keep the inode busy */
-
-	r = fopen(fn, "r+") ?: fopen(fn, "w+");
-
-	if(!r) {
-		fprintf(stderr, "Error opening file `%s': %s\n",
-				fn, strerror(errno));
-		free(fn);
-		return NULL;
-	}
-
-	free(fn);
-
-	return r;
-}
-
-bool disable_old_keys(FILE *f) {
-	char buf[100];
-	long pos;
-	bool disabled = false;
-
-	rewind(f);
-	pos = ftell(f);
-
-	while(fgets(buf, sizeof buf, f)) {
-		if(!strncmp(buf, "-----BEGIN RSA", 14)) {	
-			buf[11] = 'O';
-			buf[12] = 'L';
-			buf[13] = 'D';
-			fseek(f, pos, SEEK_SET);
-			fputs(buf, f);
-			disabled = true;
-		}
-		else if(!strncmp(buf, "-----END RSA", 12)) {	
-			buf[ 9] = 'O';
-			buf[10] = 'L';
-			buf[11] = 'D';
-			fseek(f, pos, SEEK_SET);
-			fputs(buf, f);
-			disabled = true;
-		}
-		pos = ftell(f);
-	}
-
-	return disabled;
->>>>>>> 9a2b0f88
 }