--- conflicted
+++ resolved
@@ -292,24 +292,9 @@
 		subnet_t *subnet;
 
 
-<<<<<<< HEAD
 		for(node = subnet_tree->head; node; node = node->next) {
 			subnet = node->data;
 			subnet->expires = 1;
-=======
-			if(contradicting_del_edge > 10 && contradicting_add_edge > 10) {
-				logger(LOG_WARNING, "Possible node with same Name as us!");
-
-				if(rand() % 3 == 0) {
-					logger(LOG_ERR, "Shutting down, check configuration of all nodes for duplicate Names!");
-					running = false;
-					break;
-				}
-
-				contradicting_add_edge = 0;
-				contradicting_del_edge = 0;
-			}
->>>>>>> 5686ad80
 		}
 
 		load_all_subnets();
