/*
    net.c -- most of the network code
    Copyright (C) 1998-2005 Ivo Timmermans,
                  2000-2010 Guus Sliepen <guus@tinc-vpn.org>
                  2006      Scott Lamb <slamb@slamb.org>

    This program is free software; you can redistribute it and/or modify
    it under the terms of the GNU General Public License as published by
    the Free Software Foundation; either version 2 of the License, or
    (at your option) any later version.

    This program is distributed in the hope that it will be useful,
    but WITHOUT ANY WARRANTY; without even the implied warranty of
    MERCHANTABILITY or FITNESS FOR A PARTICULAR PURPOSE.  See the
    GNU General Public License for more details.

    You should have received a copy of the GNU General Public License along
    with this program; if not, write to the Free Software Foundation, Inc.,
    51 Franklin Street, Fifth Floor, Boston, MA 02110-1301 USA.
*/

#include "system.h"

#include "utils.h"
#include "splay_tree.h"
#include "conf.h"
#include "connection.h"
#include "device.h"
#include "graph.h"
#include "logger.h"
#include "meta.h"
#include "net.h"
#include "netutl.h"
#include "process.h"
#include "protocol.h"
#include "subnet.h"
#include "xalloc.h"

<<<<<<< HEAD
=======
bool do_purge = false;
volatile bool running = false;

time_t now = 0;
int contradicting_add_edge = 0;
int contradicting_del_edge = 0;

>>>>>>> 930bf74f
/* Purge edges and subnets of unreachable nodes. Use carefully. */

void purge(void) {
	splay_node_t *nnode, *nnext, *enode, *enext, *snode, *snext;
	node_t *n;
	edge_t *e;
	subnet_t *s;

	ifdebug(PROTOCOL) logger(LOG_DEBUG, "Purging unreachable nodes");

	/* Remove all edges and subnets owned by unreachable nodes. */

	for(nnode = node_tree->head; nnode; nnode = nnext) {
		nnext = nnode->next;
		n = nnode->data;

		if(!n->status.reachable) {
			ifdebug(SCARY_THINGS) logger(LOG_DEBUG, "Purging node %s (%s)", n->name,
					   n->hostname);

			for(snode = n->subnet_tree->head; snode; snode = snext) {
				snext = snode->next;
				s = snode->data;
				send_del_subnet(broadcast, s);
				if(!strictsubnets)
					subnet_del(n, s);
			}

			for(enode = n->edge_tree->head; enode; enode = enext) {
				enext = enode->next;
				e = enode->data;
				if(!tunnelserver)
					send_del_edge(broadcast, e);
				edge_del(e);
			}
		}
	}

	/* Check if anyone else claims to have an edge to an unreachable node. If not, delete node. */

	for(nnode = node_tree->head; nnode; nnode = nnext) {
		nnext = nnode->next;
		n = nnode->data;

		if(!n->status.reachable) {
			for(enode = edge_weight_tree->head; enode; enode = enext) {
				enext = enode->next;
				e = enode->data;

				if(e->to == n)
					break;
			}

			if(!enode && (!strictsubnets || !n->subnet_tree->head))
				/* in strictsubnets mode do not delete nodes with subnets */
				node_del(n);
		}
	}
}

/*
  Terminate a connection:
  - Close the socket
  - Remove associated edge and tell other connections about it if report = true
  - Check if we need to retry making an outgoing connection
  - Deactivate the host
*/
void terminate_connection(connection_t *c, bool report) {
	ifdebug(CONNECTIONS) logger(LOG_NOTICE, "Closing connection with %s (%s)",
			   c->name, c->hostname);

	c->status.active = false;

	if(c->node)
		c->node->connection = NULL;

	if(c->socket)
		closesocket(c->socket);

	if(c->edge) {
		if(report && !tunnelserver)
			send_del_edge(broadcast, c->edge);

		edge_del(c->edge);

		/* Run MST and SSSP algorithms */

		graph();

		/* If the node is not reachable anymore but we remember it had an edge to us, clean it up */

		if(report && !c->node->status.reachable) {
			edge_t *e;
			e = lookup_edge(c->node, myself);
			if(e) {
				if(!tunnelserver)
					send_del_edge(broadcast, e);
				edge_del(e);
			}
		}
	}

	/* Check if this was our outgoing connection */

	if(c->outgoing)
		retry_outgoing(c->outgoing);

	connection_del(c);
}

/*
  Check if the other end is active.
  If we have sent packets, but didn't receive any,
  then possibly the other end is dead. We send a
  PING request over the meta connection. If the other
  end does not reply in time, we consider them dead
  and close the connection.
*/
static void timeout_handler(int fd, short events, void *event) {
	splay_node_t *node, *next;
	connection_t *c;
	time_t now = time(NULL);

	for(node = connection_tree->head; node; node = next) {
		next = node->next;
		c = node->data;

		if(c->last_ping_time + pingtimeout < now) {
			if(c->status.active) {
				if(c->status.pinged) {
					ifdebug(CONNECTIONS) logger(LOG_INFO, "%s (%s) didn't respond to PING in %ld seconds",
							   c->name, c->hostname, now - c->last_ping_time);
					terminate_connection(c, true);
					continue;
				} else if(c->last_ping_time + pinginterval < now) {
					send_ping(c);
				}
			} else {
				if(c->status.connecting) {
					ifdebug(CONNECTIONS)
						logger(LOG_WARNING, "Timeout while connecting to %s (%s)", c->name, c->hostname);
					c->status.connecting = false;
					closesocket(c->socket);
					do_outgoing_connection(c);
				} else {
					ifdebug(CONNECTIONS) logger(LOG_WARNING, "Timeout from %s (%s) during authentication", c->name, c->hostname);
					terminate_connection(c, false);
					continue;
				}
			}
		}
<<<<<<< HEAD
	}

	event_add(event, &(struct timeval){pingtimeout, 0});
}
=======

		if(c->outbuflen > 0 && c->last_flushed_time + pingtimeout < now) {
			if(c->status.active) {
				ifdebug(CONNECTIONS) logger(LOG_INFO,
						"%s (%s) could not flush for %ld seconds (%d bytes remaining)",
						c->name, c->hostname, now - c->last_flushed_time, c->outbuflen);
				c->status.timeout = true;
				terminate_connection(c, true);
			}
		}
	}
}

/*
  check all connections to see if anything
  happened on their sockets
*/
static void check_network_activity(fd_set * readset, fd_set * writeset) {
	connection_t *c;
	avl_node_t *node;
	int result, i;
	socklen_t len = sizeof(result);
	vpn_packet_t packet;
	static int errors = 0;

	/* check input from kernel */
	if(device_fd >= 0 && FD_ISSET(device_fd, readset)) {
		if(read_packet(&packet)) {
			errors = 0;
			packet.priority = 0;
			route(myself, &packet);
		} else {
			usleep(errors * 50000);
			errors++;
			if(errors > 10) {
				logger(LOG_ERR, "Too many errors from %s, exiting!", device);
				running = false;
			}
		}
	}

	/* check meta connections */
	for(node = connection_tree->head; node; node = node->next) {
		c = node->data;

		if(c->status.remove)
			continue;

		if(FD_ISSET(c->socket, readset)) {
			if(c->status.connecting) {
				c->status.connecting = false;
				getsockopt(c->socket, SOL_SOCKET, SO_ERROR, (void *)&result, &len);

				if(!result)
					finish_connecting(c);
				else {
					ifdebug(CONNECTIONS) logger(LOG_DEBUG,
							   "Error while connecting to %s (%s): %s",
							   c->name, c->hostname, sockstrerror(result));
					closesocket(c->socket);
					do_outgoing_connection(c);
					continue;
				}
			}

			if(!receive_meta(c)) {
				terminate_connection(c, c->status.active);
				continue;
			}
		}
>>>>>>> 930bf74f

void handle_meta_connection_data(int fd, short events, void *data) {
	connection_t *c = data;
	int result;
	socklen_t len = sizeof result;

	if(c->status.connecting) {
		c->status.connecting = false;

		getsockopt(c->socket, SOL_SOCKET, SO_ERROR, &result, &len);

		if(!result)
			finish_connecting(c);
		else {
			ifdebug(CONNECTIONS) logger(LOG_DEBUG,
					   "Error while connecting to %s (%s): %s",
					   c->name, c->hostname, sockstrerror(result));
			closesocket(c->socket);
			do_outgoing_connection(c);
			return;
		}
	}

	if (!receive_meta(c)) {
		terminate_connection(c, c->status.active);
		return;
	}
}

static void sigterm_handler(int signal, short events, void *data) {
	logger(LOG_NOTICE, "Got %s signal", strsignal(signal));
	event_loopexit(NULL);
}

static void sighup_handler(int signal, short events, void *data) {
	logger(LOG_NOTICE, "Got %s signal", strsignal(signal));
	reload_configuration();
}

int reload_configuration(void) {
	connection_t *c;
	splay_node_t *node, *next;
	char *fname;
	struct stat s;
	static time_t last_config_check = 0;

	/* Reread our own configuration file */

	exit_configuration(&config_tree);
	init_configuration(&config_tree);

	if(!read_server_config()) {
		logger(LOG_ERR, "Unable to reread configuration file, exitting.");
		event_loopexit(NULL);
		return EINVAL;
	}

	/* Close connections to hosts that have a changed or deleted host config file */
	
	for(node = connection_tree->head; node; node = next) {
		c = node->data;
		next = node->next;
		
		if(c->outgoing) {
			free(c->outgoing->name);
			if(c->outgoing->ai)
				freeaddrinfo(c->outgoing->ai);
			free(c->outgoing);
			c->outgoing = NULL;
		}
		
		xasprintf(&fname, "%s/hosts/%s", confbase, c->name);
		if(stat(fname, &s) || s.st_mtime > last_config_check)
			terminate_connection(c, c->status.active);
		free(fname);
	}

	last_config_check = time(NULL);

	/* If StrictSubnet is set, expire deleted Subnets and read new ones in */

	if(strictsubnets) {
		subnet_t *subnet;

<<<<<<< HEAD
		for(node = subnet_tree->head; node; node = node->next) {
			subnet = node->data;
			subnet->expires = 1;
=======
				send_key_changed(broadcast, myself);
				keyexpires = now + keylifetime;
			}

			if(contradicting_del_edge && contradicting_add_edge) {
				logger(LOG_WARNING, "Possible node with same Name as us!");

				if(rand() % 3 == 0) {
					logger(LOG_ERR, "Shutting down, check configuration of all nodes for duplicate Names!");
					running = false;
					break;
				}

				contradicting_add_edge = 0;
				contradicting_del_edge = 0;
			}
>>>>>>> 930bf74f
		}

		load_all_subnets();

		for(node = subnet_tree->head; node; node = next) {
			next = node->next;
			subnet = node->data;
			if(subnet->expires == 1) {
				send_del_subnet(broadcast, subnet);
				if(subnet->owner->status.reachable)
					subnet_update(subnet->owner, subnet, false);
				subnet_del(subnet->owner, subnet);
			} else if(subnet->expires == -1) {
				subnet->expires = 0;
			} else {
				send_add_subnet(broadcast, subnet);
				if(subnet->owner->status.reachable)
					subnet_update(subnet->owner, subnet, true);
			}
		}
	}

	/* Try to make outgoing connections */
	
	try_outgoing_connections();

	return 0;
}

void retry(void) {
	connection_t *c;
	splay_node_t *node;

	for(node = connection_tree->head; node; node = node->next) {
		c = node->data;
		
		if(c->outgoing && !c->node) {
			if(timeout_initialized(&c->outgoing->ev))
				event_del(&c->outgoing->ev);
			if(c->status.connecting)
				close(c->socket);
			c->outgoing->timeout = 0;
			do_outgoing_connection(c);
		}
	}
}

/*
  this is where it all happens...
*/
int main_loop(void) {
	struct event timeout_event;
	struct event sighup_event;
	struct event sigterm_event;
	struct event sigquit_event;

	timeout_set(&timeout_event, timeout_handler, &timeout_event);
	event_add(&timeout_event, &(struct timeval){pingtimeout, 0});

#ifdef SIGHUP
	signal_set(&sighup_event, SIGHUP, sighup_handler, NULL);
	signal_add(&sighup_event, NULL);
#endif
#ifdef SIGTERM
	signal_set(&sigterm_event, SIGTERM, sigterm_handler, NULL);
	signal_add(&sigterm_event, NULL);
#endif
#ifdef SIGQUIT
	signal_set(&sigquit_event, SIGQUIT, sigterm_handler, NULL);
	signal_add(&sigquit_event, NULL);
#endif

	if(event_loop(0) < 0) {
		logger(LOG_ERR, "Error while waiting for input: %s", strerror(errno));
		return 1;
	}

	signal_del(&sighup_event);
	signal_del(&sigterm_event);
	signal_del(&sigquit_event);
	event_del(&timeout_event);

	return 0;
}<|MERGE_RESOLUTION|>--- conflicted
+++ resolved
@@ -36,16 +36,9 @@
 #include "subnet.h"
 #include "xalloc.h"
 
-<<<<<<< HEAD
-=======
-bool do_purge = false;
-volatile bool running = false;
-
-time_t now = 0;
 int contradicting_add_edge = 0;
 int contradicting_del_edge = 0;
 
->>>>>>> 930bf74f
 /* Purge edges and subnets of unreachable nodes. Use carefully. */
 
 void purge(void) {
@@ -197,83 +190,23 @@
 				}
 			}
 		}
-<<<<<<< HEAD
+	}
+
+	if(contradicting_del_edge && contradicting_add_edge) {
+		logger(LOG_WARNING, "Possible node with same Name as us!");
+
+		if(rand() % 3 == 0) {
+			logger(LOG_ERR, "Shutting down, check configuration of all nodes for duplicate Names!");
+			event_loopexit(NULL);
+			return;
+		}
+
+		contradicting_add_edge = 0;
+		contradicting_del_edge = 0;
 	}
 
 	event_add(event, &(struct timeval){pingtimeout, 0});
 }
-=======
-
-		if(c->outbuflen > 0 && c->last_flushed_time + pingtimeout < now) {
-			if(c->status.active) {
-				ifdebug(CONNECTIONS) logger(LOG_INFO,
-						"%s (%s) could not flush for %ld seconds (%d bytes remaining)",
-						c->name, c->hostname, now - c->last_flushed_time, c->outbuflen);
-				c->status.timeout = true;
-				terminate_connection(c, true);
-			}
-		}
-	}
-}
-
-/*
-  check all connections to see if anything
-  happened on their sockets
-*/
-static void check_network_activity(fd_set * readset, fd_set * writeset) {
-	connection_t *c;
-	avl_node_t *node;
-	int result, i;
-	socklen_t len = sizeof(result);
-	vpn_packet_t packet;
-	static int errors = 0;
-
-	/* check input from kernel */
-	if(device_fd >= 0 && FD_ISSET(device_fd, readset)) {
-		if(read_packet(&packet)) {
-			errors = 0;
-			packet.priority = 0;
-			route(myself, &packet);
-		} else {
-			usleep(errors * 50000);
-			errors++;
-			if(errors > 10) {
-				logger(LOG_ERR, "Too many errors from %s, exiting!", device);
-				running = false;
-			}
-		}
-	}
-
-	/* check meta connections */
-	for(node = connection_tree->head; node; node = node->next) {
-		c = node->data;
-
-		if(c->status.remove)
-			continue;
-
-		if(FD_ISSET(c->socket, readset)) {
-			if(c->status.connecting) {
-				c->status.connecting = false;
-				getsockopt(c->socket, SOL_SOCKET, SO_ERROR, (void *)&result, &len);
-
-				if(!result)
-					finish_connecting(c);
-				else {
-					ifdebug(CONNECTIONS) logger(LOG_DEBUG,
-							   "Error while connecting to %s (%s): %s",
-							   c->name, c->hostname, sockstrerror(result));
-					closesocket(c->socket);
-					do_outgoing_connection(c);
-					continue;
-				}
-			}
-
-			if(!receive_meta(c)) {
-				terminate_connection(c, c->status.active);
-				continue;
-			}
-		}
->>>>>>> 930bf74f
 
 void handle_meta_connection_data(int fd, short events, void *data) {
 	connection_t *c = data;
@@ -358,28 +291,10 @@
 	if(strictsubnets) {
 		subnet_t *subnet;
 
-<<<<<<< HEAD
+
 		for(node = subnet_tree->head; node; node = node->next) {
 			subnet = node->data;
 			subnet->expires = 1;
-=======
-				send_key_changed(broadcast, myself);
-				keyexpires = now + keylifetime;
-			}
-
-			if(contradicting_del_edge && contradicting_add_edge) {
-				logger(LOG_WARNING, "Possible node with same Name as us!");
-
-				if(rand() % 3 == 0) {
-					logger(LOG_ERR, "Shutting down, check configuration of all nodes for duplicate Names!");
-					running = false;
-					break;
-				}
-
-				contradicting_add_edge = 0;
-				contradicting_del_edge = 0;
-			}
->>>>>>> 930bf74f
 		}
 
 		load_all_subnets();
