/*
    net.c -- most of the network code
    Copyright (C) 1998-2005 Ivo Timmermans,
                  2000-2015 Guus Sliepen <guus@tinc-vpn.org>
                  2006      Scott Lamb <slamb@slamb.org>
                  2011      Loïc Grenié <loic.grenie@gmail.com>

    This program is free software; you can redistribute it and/or modify
    it under the terms of the GNU General Public License as published by
    the Free Software Foundation; either version 2 of the License, or
    (at your option) any later version.

    This program is distributed in the hope that it will be useful,
    but WITHOUT ANY WARRANTY; without even the implied warranty of
    MERCHANTABILITY or FITNESS FOR A PARTICULAR PURPOSE.  See the
    GNU General Public License for more details.

    You should have received a copy of the GNU General Public License along
    with this program; if not, write to the Free Software Foundation, Inc.,
    51 Franklin Street, Fifth Floor, Boston, MA 02110-1301 USA.
*/

#include "system.h"

#include "utils.h"
#include "conf.h"
#include "connection.h"
#include "device.h"
#include "graph.h"
#include "logger.h"
#include "meta.h"
#include "names.h"
#include "net.h"
#include "node.h"
#include "netutl.h"
#include "protocol.h"
#include "subnet.h"
#include "xalloc.h"

int contradicting_add_edge = 0;
int contradicting_del_edge = 0;
static int sleeptime = 10;
time_t last_config_check = 0;
static timeout_t pingtimer;
static timeout_t periodictimer;

/* Purge edges and subnets of unreachable nodes. Use carefully. */

void purge(void) {
	logger(DEBUG_PROTOCOL, LOG_DEBUG, "Purging unreachable nodes");

	/* Remove all edges and subnets owned by unreachable nodes. */

	for splay_each(node_t, n, node_tree) {
		if(!n->status.reachable) {
			logger(DEBUG_SCARY_THINGS, LOG_DEBUG, "Purging node %s (%s)", n->name, n->hostname);

			for splay_each(subnet_t, s, n->subnet_tree) {
				send_del_subnet(everyone, s);
				if(!strictsubnets)
					subnet_del(n, s);
			}

			for splay_each(edge_t, e, n->edge_tree) {
				if(!tunnelserver)
					send_del_edge(everyone, e);
				edge_del(e);
			}
		}
	}

	/* Check if anyone else claims to have an edge to an unreachable node. If not, delete node. */

	for splay_each(node_t, n, node_tree) {
		if(!n->status.reachable) {
			for splay_each(edge_t, e, edge_weight_tree)
				if(e->to == n)
					return;

			if(!autoconnect && (!strictsubnets || !n->subnet_tree->head))
				/* in strictsubnets mode do not delete nodes with subnets */
				node_del(n);
		}
	}
}

/*
  Terminate a connection:
  - Mark it as inactive
  - Remove the edge representing this connection
  - Kill it with fire
  - Check if we need to retry making an outgoing connection
*/
void terminate_connection(connection_t *c, bool report) {
	logger(DEBUG_CONNECTIONS, LOG_NOTICE, "Closing connection with %s (%s)", c->name, c->hostname);

	if(c->node && c->node->connection == c)
		c->node->connection = NULL;

	if(c->edge) {
		if(report && !tunnelserver)
			send_del_edge(everyone, c->edge);

		edge_del(c->edge);
		c->edge = NULL;

		/* Run MST and SSSP algorithms */

		graph();

		/* If the node is not reachable anymore but we remember it had an edge to us, clean it up */

		if(report && !c->node->status.reachable) {
			edge_t *e;
			e = lookup_edge(c->node, myself);
			if(e) {
				if(!tunnelserver)
					send_del_edge(everyone, e);
				edge_del(e);
			}
		}
	}

	outgoing_t *outgoing = c->outgoing;
	connection_del(c);

	/* Check if this was our outgoing connection */

	if(outgoing)
		do_outgoing_connection(outgoing);

#ifndef HAVE_MINGW
	/* Clean up dead proxy processes */

	while(waitpid(-1, NULL, WNOHANG) > 0);
#endif
}

/*
  Check if the other end is active.
  If we have sent packets, but didn't receive any,
  then possibly the other end is dead. We send a
  PING request over the meta connection. If the other
  end does not reply in time, we consider them dead
  and close the connection.
*/
static void timeout_handler(void *data) {
	for list_each(connection_t, c, connection_list) {
		if(c->status.control)
			continue;

		if(c->last_ping_time + pingtimeout <= now.tv_sec) {
			if(c->edge) {
				try_tx(c->node, false);
				if(c->status.pinged) {
					logger(DEBUG_CONNECTIONS, LOG_INFO, "%s (%s) didn't respond to PING in %ld seconds", c->name, c->hostname, (long)(now.tv_sec - c->last_ping_time));
				} else if(c->last_ping_time + pinginterval <= now.tv_sec) {
					send_ping(c);
					continue;
				} else {
					continue;
				}
			} else {
				if(c->status.connecting)
					logger(DEBUG_CONNECTIONS, LOG_WARNING, "Timeout while connecting to %s (%s)", c->name, c->hostname);
				else
					logger(DEBUG_CONNECTIONS, LOG_WARNING, "Timeout from %s (%s) during authentication", c->name, c->hostname);
			}
			terminate_connection(c, c->edge);
		}

	}

	timeout_set(data, &(struct timeval){1, rand() % 100000});
}

static void periodic_handler(void *data) {
	/* Check if there are too many contradicting ADD_EDGE and DEL_EDGE messages.
	   This usually only happens when another node has the same Name as this node.
	   If so, sleep for a short while to prevent a storm of contradicting messages.
	*/

	if(contradicting_del_edge > 100 && contradicting_add_edge > 100) {
		logger(DEBUG_ALWAYS, LOG_WARNING, "Possible node with same Name as us! Sleeping %d seconds.", sleeptime);
		nanosleep(&(struct timespec){sleeptime, 0}, NULL);
		sleeptime *= 2;
		if(sleeptime < 0)
			sleeptime = 3600;
	} else {
		sleeptime /= 2;
		if(sleeptime < 10)
			sleeptime = 10;
	}

	contradicting_add_edge = 0;
	contradicting_del_edge = 0;

	/* If AutoConnect is set, check if we need to make or break connections. */

	if(autoconnect && node_tree->count > 1) {
		/* Count number of active connections */
		int nc = 0;
		for list_each(connection_t, c, connection_list) {
			if(c->edge)
				nc++;
		}

		if(nc < 3) {
			/* Not enough active connections, try to add one.
			   Choose a random node, if we don't have a connection to it,
			   and we are not already trying to make one, create an
			   outgoing connection to this node.
			*/
<<<<<<< HEAD
			splay_tree_t *tmp_node_tree;

			tmp_node_tree = splay_alloc_tree((splay_compare_t) node_compare, NULL);

			for splay_each(node_t, n, node_tree) {
=======
			int r = rand() % (node_tree->count - 1);
			int i = 0;

			for splay_each(node_t, n, node_tree) {
				if(n == myself)
					continue;

				if(i++ != r)
					continue;
>>>>>>> 390d25f0

				if ((!n->status.has_known_address && !n->status.has_cfg_address) || n->connection)
					continue;

				bool found = false;

				for list_each(outgoing_t, outgoing, outgoing_list) {
					if(!strcmp(outgoing->name, n->name)) {
						found = true;
						break;
					}
				}
				if (!found)
					splay_insert(tmp_node_tree, n);
				}

			if (tmp_node_tree->count) {
				int r = rand() % tmp_node_tree->count;
				int i = 0;

				for splay_each(node_t, n, tmp_node_tree) {

						if(i++ != r)
							continue;

						logger(DEBUG_CONNECTIONS, LOG_INFO, "Autoconnecting to %s", n->name);
						outgoing_t *outgoing = xzalloc(sizeof *outgoing);
						outgoing->name = xstrdup(n->name);
						list_insert_tail(outgoing_list, outgoing);
						setup_outgoing_connection(outgoing);
					}
			} else {
				logger(DEBUG_ALWAYS, LOG_INFO, "No more nodes available for autoconnect!");
			}
			splay_delete_tree(tmp_node_tree);
		} else if(nc > 3) {
			/* Too many active connections, try to remove one.
			   Choose a random outgoing connection to a node
			   that has at least one other connection.
			*/
			int r = rand() % nc;
			int i = 0;

			for list_each(connection_t, c, connection_list) {
				if(!c->edge)
					continue;

				if(i++ != r)
					continue;

				if(!c->outgoing || !c->node || c->node->edge_tree->count < 2)
					break;

				logger(DEBUG_CONNECTIONS, LOG_INFO, "Autodisconnecting from %s", c->name);
				list_delete(outgoing_list, c->outgoing);
				c->outgoing = NULL;
				terminate_connection(c, c->edge);
				break;
			}
		}

		if(nc >= 3) {
			/* If we have enough active connections,
			   remove any pending outgoing connections.
			*/
			for list_each(outgoing_t, o, outgoing_list) {
				bool found = false;
				for list_each(connection_t, c, connection_list) {
					if(c->outgoing == o) {
						found = true;
						break;
					}
				}
				if(!found) {
					logger(DEBUG_CONNECTIONS, LOG_INFO, "Cancelled outgoing connection to %s", o->name);
					list_delete_node(outgoing_list, node);
				}
			}
		}
	}

	timeout_set(data, &(struct timeval){5, rand() % 100000});
}

void handle_meta_connection_data(connection_t *c) {
	if (!receive_meta(c)) {
		terminate_connection(c, c->edge);
		return;
	}
}

#ifndef HAVE_MINGW
static void sigterm_handler(void *data) {
	logger(DEBUG_ALWAYS, LOG_NOTICE, "Got %s signal", strsignal(((signal_t *)data)->signum));
	event_exit();
}

static void sighup_handler(void *data) {
	logger(DEBUG_ALWAYS, LOG_NOTICE, "Got %s signal", strsignal(((signal_t *)data)->signum));
	reopenlogger();
	if(reload_configuration())
		exit(1);
}

static void sigalrm_handler(void *data) {
	logger(DEBUG_ALWAYS, LOG_NOTICE, "Got %s signal", strsignal(((signal_t *)data)->signum));
	retry();
}
#endif

int reload_configuration(void) {
	char fname[PATH_MAX];

	/* Reread our own configuration file */

	exit_configuration(&config_tree);
	init_configuration(&config_tree);

	if(!read_server_config()) {
		logger(DEBUG_ALWAYS, LOG_ERR, "Unable to reread configuration file.");
		return EINVAL;
	}

	read_config_options(config_tree, NULL);

	snprintf(fname, sizeof fname, "%s" SLASH "hosts" SLASH "%s", confbase, myself->name);
	read_config_file(config_tree, fname);

	/* Parse some options that are allowed to be changed while tinc is running */

	setup_myself_reloadable();

	/* If StrictSubnet is set, expire deleted Subnets and read new ones in */

	if(strictsubnets) {
		for splay_each(subnet_t, subnet, subnet_tree)
			if (subnet->owner)
				subnet->expires = 1;

		load_all_nodes();

		for splay_each(subnet_t, subnet, subnet_tree) {
			if (!subnet->owner)
				continue;
			if(subnet->expires == 1) {
				send_del_subnet(everyone, subnet);
				if(subnet->owner->status.reachable)
					subnet_update(subnet->owner, subnet, false);
				subnet_del(subnet->owner, subnet);
			} else if(subnet->expires == -1) {
				subnet->expires = 0;
			} else {
				send_add_subnet(everyone, subnet);
				if(subnet->owner->status.reachable)
					subnet_update(subnet->owner, subnet, true);
			}
		}
	} else { /* Only read our own subnets back in */
		for splay_each(subnet_t, subnet, myself->subnet_tree)
			if(!subnet->expires)
				subnet->expires = 1;

		config_t *cfg = lookup_config(config_tree, "Subnet");

		while(cfg) {
			subnet_t *subnet, *s2;

			if(!get_config_subnet(cfg, &subnet))
				continue;

			if((s2 = lookup_subnet(myself, subnet))) {
				if(s2->expires == 1)
					s2->expires = 0;

				free_subnet(subnet);
			} else {
				subnet_add(myself, subnet);
				send_add_subnet(everyone, subnet);
				subnet_update(myself, subnet, true);
			}

			cfg = lookup_config_next(config_tree, cfg);
		}

		for splay_each(subnet_t, subnet, myself->subnet_tree) {
			if(subnet->expires == 1) {
				send_del_subnet(everyone, subnet);
				subnet_update(myself, subnet, false);
				subnet_del(myself, subnet);
			}
		}
	}

	/* Try to make outgoing connections */

	try_outgoing_connections();

	/* Close connections to hosts that have a changed or deleted host config file */

	for list_each(connection_t, c, connection_list) {
		if(c->status.control)
			continue;

		snprintf(fname, sizeof fname, "%s" SLASH "hosts" SLASH "%s", confbase, c->name);
		struct stat s;
		if(stat(fname, &s) || s.st_mtime > last_config_check) {
			logger(DEBUG_CONNECTIONS, LOG_INFO, "Host config file of %s has been changed", c->name);
			terminate_connection(c, c->edge);
		}
	}

	last_config_check = now.tv_sec;

	return 0;
}

void retry(void) {
	/* Reset the reconnection timers for all outgoing connections */
	for list_each(outgoing_t, outgoing, outgoing_list) {
		outgoing->timeout = 0;
		if(outgoing->ev.cb)
			timeout_set(&outgoing->ev, &(struct timeval){0, 0});
	}

	/* Check for outgoing connections that are in progress, and reset their ping timers */
	for list_each(connection_t, c, connection_list) {
		if(c->outgoing && !c->node)
			c->last_ping_time = 0;
	}

	/* Kick the ping timeout handler */
	timeout_set(&pingtimer, &(struct timeval){0, 0});
}

/*
  this is where it all happens...
*/
int main_loop(void) {
	timeout_add(&pingtimer, timeout_handler, &pingtimer, &(struct timeval){pingtimeout, rand() % 100000});
	timeout_add(&periodictimer, periodic_handler, &periodictimer, &(struct timeval){0, 0});

#ifndef HAVE_MINGW
	signal_t sighup = {0};
	signal_t sigterm = {0};
	signal_t sigquit = {0};
	signal_t sigint = {0};
	signal_t sigalrm = {0};

	signal_add(&sighup, sighup_handler, &sighup, SIGHUP);
	signal_add(&sigterm, sigterm_handler, &sigterm, SIGTERM);
	signal_add(&sigquit, sigterm_handler, &sigquit, SIGQUIT);
	signal_add(&sigint, sigterm_handler, &sigint, SIGINT);
	signal_add(&sigalrm, sigalrm_handler, &sigalrm, SIGALRM);
#endif

	if(!event_loop()) {
		logger(DEBUG_ALWAYS, LOG_ERR, "Error while waiting for input: %s", sockstrerror(sockerrno));
		return 1;
	}

#ifndef HAVE_MINGW
	signal_del(&sighup);
	signal_del(&sigterm);
	signal_del(&sigquit);
	signal_del(&sigint);
	signal_del(&sigalrm);
#endif

	timeout_del(&periodictimer);
	timeout_del(&pingtimer);

	return 0;
}<|MERGE_RESOLUTION|>--- conflicted
+++ resolved
@@ -211,24 +211,11 @@
 			   and we are not already trying to make one, create an
 			   outgoing connection to this node.
 			*/
-<<<<<<< HEAD
 			splay_tree_t *tmp_node_tree;
 
 			tmp_node_tree = splay_alloc_tree((splay_compare_t) node_compare, NULL);
 
 			for splay_each(node_t, n, node_tree) {
-=======
-			int r = rand() % (node_tree->count - 1);
-			int i = 0;
-
-			for splay_each(node_t, n, node_tree) {
-				if(n == myself)
-					continue;
-
-				if(i++ != r)
-					continue;
->>>>>>> 390d25f0
-
 				if ((!n->status.has_known_address && !n->status.has_cfg_address) || n->connection)
 					continue;
 
