/*
    event.c -- I/O, timeout and signal event handling
    Copyright (C) 2012-2021 Guus Sliepen <guus@tinc-vpn.org>

    This program is free software; you can redistribute it and/or modify
    it under the terms of the GNU General Public License as published by
    the Free Software Foundation; either version 2 of the License, or
    (at your option) any later version.

    This program is distributed in the hope that it will be useful,
    but WITHOUT ANY WARRANTY; without even the implied warranty of
    MERCHANTABILITY or FITNESS FOR A PARTICULAR PURPOSE.  See the
    GNU General Public License for more details.

    You should have received a copy of the GNU General Public License along
    with this program; if not, write to the Free Software Foundation, Inc.,
    51 Franklin Street, Fifth Floor, Boston, MA 02110-1301 USA.
*/

#include "system.h"
<<<<<<< HEAD
#include "dropin.h"

#ifdef HAVE_SYS_EPOLL_H
#include <sys/epoll.h>
#endif

#include "dropin.h"
=======
>>>>>>> 08911549
#include "event.h"
#include "utils.h"
<<<<<<< HEAD
#include "xalloc.h"
#include "logger.h"
=======
>>>>>>> 08911549

struct timeval now;

#ifndef HAVE_MINGW

#ifdef HAVE_SYS_EPOLL_H
static int epollset = 0;
#else
static fd_set readfds;
static fd_set writefds;
#endif

#else
static const long READ_EVENTS = FD_READ | FD_ACCEPT | FD_CLOSE;
static const long WRITE_EVENTS = FD_WRITE | FD_CONNECT;
static DWORD event_count = 0;
#endif
static bool running;

#ifdef HAVE_SYS_EPOLL_H
static inline int event_epoll_init() {
	/* NOTE: 1024 limit is only used on ancient (pre 2.6.27) kernels.
	        Decent kernels will ignore this value making it unlimited.
	        epoll_create1 might be better, but these kernels would not be supported
	        in that case.
	*/
	return epoll_create(1024);
}
#endif

static int io_compare(const io_t *a, const io_t *b) {
#ifndef HAVE_MINGW
	return a->fd - b->fd;
#else

	if(a->event < b->event) {
		return -1;
	}

	if(a->event > b->event) {
		return 1;
	}

	return 0;
#endif
}

static int timeout_compare(const timeout_t *a, const timeout_t *b) {
	struct timeval diff;
	timersub(&a->tv, &b->tv, &diff);

	if(diff.tv_sec < 0) {
		return -1;
	}

	if(diff.tv_sec > 0) {
		return 1;
	}

	if(diff.tv_usec < 0) {
		return -1;
	}

	if(diff.tv_usec > 0) {
		return 1;
	}

	if(a < b) {
		return -1;
	}

	if(a > b) {
		return 1;
	}

	return 0;
}

static splay_tree_t io_tree = {.compare = (splay_compare_t)io_compare};
static splay_tree_t timeout_tree = {.compare = (splay_compare_t)timeout_compare};

void io_add(io_t *io, io_cb_t cb, void *data, int fd, int flags) {
	if(io->cb) {
		return;
	}

	io->fd = fd;
#ifdef HAVE_MINGW

	if(io->fd != -1) {
		io->event = WSACreateEvent();

		if(io->event == WSA_INVALID_EVENT) {
			abort();
		}
	}

	event_count++;
#endif
	io->cb = cb;
	io->data = data;
	io->node.data = io;

	io_set(io, flags);

	if(!splay_insert_node(&io_tree, &io->node)) {
		abort();
	}
}

#ifdef HAVE_MINGW
void io_add_event(io_t *io, io_cb_t cb, void *data, WSAEVENT event) {
	io->event = event;
	io_add(io, cb, data, -1, 0);
}
#endif

void io_set(io_t *io, int flags) {
#ifdef HAVE_SYS_EPOLL_H

	if(!epollset) {
		epollset = event_epoll_init();
	}

#endif

	if(flags == io->flags) {
		return;
	}

	io->flags = flags;

	if(io->fd == -1) {
		return;
	}

#ifndef HAVE_MINGW
#ifdef HAVE_SYS_EPOLL_H
	struct epoll_event ev;
	ev.data.fd = io->fd;

	epoll_ctl(epollset, EPOLL_CTL_DEL, io->fd, NULL);

	if((flags & IO_READ) && (flags & IO_WRITE)) {
		ev.events = EPOLLIN | EPOLLOUT;
	}

	else if(flags & IO_READ) {
		ev.events = EPOLLIN;
	}

	else if(flags & IO_WRITE) {
		ev.events = EPOLLOUT;
	}

	else {
		return;
	}

	if(epoll_ctl(epollset, EPOLL_CTL_ADD, io->fd, &ev) < 0) {
		perror("epoll_ctl_add");
	}

#else

	if(flags & IO_READ) {
		FD_SET(io->fd, &readfds);
	} else {
		FD_CLR(io->fd, &readfds);
	}

	if(flags & IO_WRITE) {
		FD_SET(io->fd, &writefds);
	} else {
		FD_CLR(io->fd, &writefds);
	}

#endif
#else
	long events = 0;

	if(flags & IO_WRITE) {
		events |= WRITE_EVENTS;
	}

	if(flags & IO_READ) {
		events |= READ_EVENTS;
	}

	if(WSAEventSelect(io->fd, io->event, events) != 0) {
		abort();
	}

#endif
}

void io_del(io_t *io) {
	if(!io->cb) {
		return;
	}

	io_set(io, 0);
#ifdef HAVE_MINGW

	if(io->fd != -1 && WSACloseEvent(io->event) == FALSE) {
		abort();
	}

	event_count--;
#endif

	splay_unlink_node(&io_tree, &io->node);
	io->cb = NULL;
}

void timeout_add(timeout_t *timeout, timeout_cb_t cb, void *data, struct timeval *tv) {
	timeout->cb = cb;
	timeout->data = data;
	timeout->node.data = timeout;

	timeout_set(timeout, tv);
}

void timeout_set(timeout_t *timeout, struct timeval *tv) {
	if(timerisset(&timeout->tv)) {
		splay_unlink_node(&timeout_tree, &timeout->node);
	}

	if(!now.tv_sec) {
		gettimeofday(&now, NULL);
	}

	timeradd(&now, tv, &timeout->tv);

	if(!splay_insert_node(&timeout_tree, &timeout->node)) {
		abort();
	}
}

void timeout_del(timeout_t *timeout) {
	if(!timeout->cb) {
		return;
	}

	splay_unlink_node(&timeout_tree, &timeout->node);
	timeout->cb = 0;
	timeout->tv = (struct timeval) {
		0, 0
	};
}

#ifndef HAVE_MINGW
static int signal_compare(const signal_t *a, const signal_t *b) {
	return a->signum - b->signum;
}

static io_t signalio;
static int pipefd[2] = {-1, -1};
static splay_tree_t signal_tree = {.compare = (splay_compare_t)signal_compare};

static void signal_handler(int signum) {
	unsigned char num = signum;
	write(pipefd[1], &num, 1);
}

static void signalio_handler(void *data, int flags) {
	(void)data;
	(void)flags;
	unsigned char signum;

	if(read(pipefd[0], &signum, 1) != 1) {
		return;
	}

	signal_t *sig = splay_search(&signal_tree, &((signal_t) {
		.signum = signum
	}));

	if(sig) {
		sig->cb(sig->data);
	}
}

static void pipe_init(void) {
	if(!pipe(pipefd)) {
		io_add(&signalio, signalio_handler, NULL, pipefd[0], IO_READ);
	}
}

void signal_add(signal_t *sig, signal_cb_t cb, void *data, int signum) {
	if(sig->cb) {
		return;
	}

	sig->cb = cb;
	sig->data = data;
	sig->signum = signum;
	sig->node.data = sig;

	if(pipefd[0] == -1) {
		pipe_init();
	}

	signal(sig->signum, signal_handler);

	if(!splay_insert_node(&signal_tree, &sig->node)) {
		abort();
	}
}

void signal_del(signal_t *sig) {
	if(!sig->cb) {
		return;
	}

	signal(sig->signum, SIG_DFL);

	splay_unlink_node(&signal_tree, &sig->node);
	sig->cb = NULL;
}
#endif

static struct timeval *timeout_execute(struct timeval *diff) {
	gettimeofday(&now, NULL);
	struct timeval *tv = NULL;

	while(timeout_tree.head) {
		timeout_t *timeout = timeout_tree.head->data;
		timersub(&timeout->tv, &now, diff);

		if(diff->tv_sec < 0 || (diff->tv_sec == 0 && diff->tv_usec == 0)) {
			timeout->cb(timeout->data);

			if(!timercmp(&timeout->tv, &now, >)) {
				timeout_del(timeout);
			}
		} else {
			tv = diff;
			break;
		}
	}

	return tv; // returns the next time
}

bool event_loop(void) {
	running = true;

#ifndef HAVE_MINGW

#ifdef HAVE_SYS_EPOLL_H

	if(!epollset) {
		epollset = event_epoll_init();
	}

#else
	fd_set readable;
	fd_set writable;
#endif

	while(running) {
		struct timeval diff;
		struct timeval *tv = timeout_execute(&diff);
#ifndef HAVE_SYS_EPOLL_H
		memcpy(&readable, &readfds, sizeof(readable));
		memcpy(&writable, &writefds, sizeof(writable));
#endif

		int maxfds = 1;

		if(io_tree.tail) {
			// use the max FD number to detirmine the max size of events
			// this abuses the fact that:
			// a) tinc does not allocate new sockets during operation
			// b) that tinc does not have many sockets
			// c) that sockets are allocated from 0 on all epoll supported systems
			io_t *last = io_tree.tail->data;
			maxfds = last->fd + 1;

			// An upper limit to prevent excessive stack usage should these conditions ever not be true
			if(maxfds > EPOL_MAX_EVENTS_PER_LOOP) {
				maxfds = EPOL_MAX_EVENTS_PER_LOOP;
			}
		}


#ifdef HAVE_SYS_EPOLL_H
		struct epoll_event events[maxfds];
		int timeout = (tv->tv_sec * 1000) + (tv->tv_usec / 1000);
		int n = epoll_wait(epollset, events, maxfds, timeout);
#else
		int n = select(maxfds, &readable, &writable, NULL, tv);
#endif

		if(n < 0) {
			if(sockwouldblock(sockerrno)) {
				continue;
			} else {
				return false;
			}
		}

		if(!n) {
			continue;
		}

		unsigned int curgen = io_tree.generation;

		// MH: iterating over events inside the splay tree is very bad
		//     we should be able to use the epoll_event epoll_data_t (data member)
		//     instead
		for splay_each(io_t, io, &io_tree) {
#ifdef HAVE_SYS_EPOLL_H

			for(int i = 0; i < n; i++) {
				if(events[i].data.fd == io->fd) {
					if(events[i].events & EPOLLOUT) {
						io->cb(io->data, IO_WRITE);
					} else if(events[i].events & EPOLLIN) {
						io->cb(io->data, IO_READ);
					}

					break;
				}
			}

#else

			if(FD_ISSET(io->fd, &writable)) {
				io->cb(io->data, IO_WRITE);
			} else if(FD_ISSET(io->fd, &readable)) {
				io->cb(io->data, IO_READ);
			} else {
				continue;
			}

#endif

			/*
			There are scenarios in which the callback will remove another io_t from the tree
			(e.g. closing a double connection). Since splay_each does not support that, we
			need to exit the loop if that happens. That's okay, since any remaining events will
			get picked up by the next select() call.
			*/
			if(curgen != io_tree.generation) {
				break;
			}
		}
	}

#else

	while(running) {
		struct timeval diff;
		struct timeval *tv = timeout_execute(&diff);
		DWORD timeout_ms = tv ? (DWORD)(tv->tv_sec * 1000 + tv->tv_usec / 1000 + 1) : WSA_INFINITE;

		if(!event_count) {
			Sleep(timeout_ms);
			continue;
		}

		/*
		   For some reason, Microsoft decided to make the FD_WRITE event edge-triggered instead of level-triggered,
		   which is the opposite of what select() does. In practice, that means that if a FD_WRITE event triggers,
		   it will never trigger again until a send() returns EWOULDBLOCK. Since the semantics of this event loop
		   is that write events are level-triggered (i.e. they continue firing until the socket is full), we need
		   to emulate these semantics by making sure we fire each IO_WRITE that is still writeable.

		   Note that technically FD_CLOSE has the same problem, but it's okay because user code does not rely on
		   this event being fired again if ignored.
		*/
		unsigned int curgen = io_tree.generation;

		for splay_each(io_t, io, &io_tree) {
			if(io->flags & IO_WRITE && send(io->fd, NULL, 0, 0) == 0) {
				io->cb(io->data, IO_WRITE);

				if(curgen != io_tree.generation) {
					break;
				}
			}
		}

		if(event_count > WSA_MAXIMUM_WAIT_EVENTS) {
			WSASetLastError(WSA_INVALID_PARAMETER);
			return(false);
		}

		WSAEVENT events[WSA_MAXIMUM_WAIT_EVENTS];
		io_t *io_map[WSA_MAXIMUM_WAIT_EVENTS];
		DWORD event_index = 0;

		for splay_each(io_t, io, &io_tree) {
			events[event_index] = io->event;
			io_map[event_index] = io;
			event_index++;
		}

		/*
		 * If the generation number changes due to event addition
		 * or removal by a callback we restart the loop.
		 */
		curgen = io_tree.generation;

		for(DWORD event_offset = 0; event_offset < event_count;) {
			DWORD result = WSAWaitForMultipleEvents(event_count - event_offset, &events[event_offset], FALSE, timeout_ms, FALSE);

			if(result == WSA_WAIT_TIMEOUT) {
				break;
			}

			if(result < WSA_WAIT_EVENT_0 || result >= WSA_WAIT_EVENT_0 + event_count - event_offset) {
				return false;
			}

			/* Look up io in the map by index. */
			event_index = result - WSA_WAIT_EVENT_0 + event_offset;
			io_t *io = io_map[event_index];

			if(io->fd == -1) {
				io->cb(io->data, 0);

				if(curgen != io_tree.generation) {
					break;
				}
			} else {
				WSANETWORKEVENTS network_events;

				if(WSAEnumNetworkEvents(io->fd, io->event, &network_events) != 0) {
					return(false);
				}

				if(network_events.lNetworkEvents & READ_EVENTS) {
					io->cb(io->data, IO_READ);

					if(curgen != io_tree.generation) {
						break;
					}
				}

				/*
				    The fd might be available for write too. However, if we already fired the read callback, that
				    callback might have deleted the io (e.g. through terminate_connection()), so we can't fire the
				    write callback here. Instead, we loop back and let the writable io loop above handle it.
				 */
			}

			/* Continue checking the rest of the events. */
			event_offset = event_index + 1;

			/* Just poll the next time through. */
			timeout_ms = 0;
		}
	}

#endif

	return true;
}

void event_exit(void) {
	running = false;
}<|MERGE_RESOLUTION|>--- conflicted
+++ resolved
@@ -18,7 +18,6 @@
 */
 
 #include "system.h"
-<<<<<<< HEAD
 #include "dropin.h"
 
 #ifdef HAVE_SYS_EPOLL_H
@@ -26,17 +25,10 @@
 #endif
 
 #include "dropin.h"
-=======
->>>>>>> 08911549
 #include "event.h"
 #include "utils.h"
-<<<<<<< HEAD
 #include "xalloc.h"
 #include "logger.h"
-=======
->>>>>>> 08911549
-
-struct timeval now;
 
 #ifndef HAVE_MINGW
 
