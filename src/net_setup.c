/*
    net_setup.c -- Setup.
    Copyright (C) 1998-2005 Ivo Timmermans,
                  2000-2009 Guus Sliepen <guus@tinc-vpn.org>

    This program is free software; you can redistribute it and/or modify
    it under the terms of the GNU General Public License as published by
    the Free Software Foundation; either version 2 of the License, or
    (at your option) any later version.

    This program is distributed in the hope that it will be useful,
    but WITHOUT ANY WARRANTY; without even the implied warranty of
    MERCHANTABILITY or FITNESS FOR A PARTICULAR PURPOSE.  See the
    GNU General Public License for more details.

    You should have received a copy of the GNU General Public License
    along with this program; if not, write to the Free Software
    Foundation, Inc., 675 Mass Ave, Cambridge, MA 02139, USA.

    $Id$
*/

#include "system.h"

#include "splay_tree.h"
#include "cipher.h"
#include "conf.h"
#include "connection.h"
#include "control.h"
#include "device.h"
#include "digest.h"
#include "graph.h"
#include "logger.h"
#include "net.h"
#include "netutl.h"
#include "process.h"
#include "protocol.h"
#include "route.h"
#include "rsa.h"
#include "subnet.h"
#include "utils.h"
#include "xalloc.h"

char *myport;
static struct event device_ev;

bool read_rsa_public_key(connection_t *c) {
	FILE *fp;
	char *fname;
	char *n;
	bool result;

	cp();

	/* First, check for simple PublicKey statement */

	if(get_config_string(lookup_config(c->config_tree, "PublicKey"), &n)) {
		result = rsa_set_hex_public_key(&c->rsa, n, "FFFF");
		free(n);
		return result;
	}

	/* Else, check for PublicKeyFile statement and read it */

	if(!get_config_string(lookup_config(c->config_tree, "PublicKeyFile"), &fname))
		asprintf(&fname, "%s/hosts/%s", confbase, c->name);

	fp = fopen(fname, "r");

	if(!fp) {
		logger(LOG_ERR, _("Error reading RSA public key file `%s': %s"),
			   fname, strerror(errno));
		free(fname);
		return false;
	}

<<<<<<< HEAD
	result = rsa_read_pem_public_key(&c->rsa, fp);
	fclose(fp);
=======
	/* Else, check if a harnessed public key is in the config file */

	xasprintf(&fname, "%s/hosts/%s", confbase, c->name);
	fp = fopen(fname, "r");

	if(fp) {
		c->rsa_key = PEM_read_RSAPublicKey(fp, &c->rsa_key, NULL, NULL);
		fclose(fp);
	}

	free(fname);

	if(c->rsa_key)
		return true;

	/* Try again with PEM_read_RSA_PUBKEY. */

	xasprintf(&fname, "%s/hosts/%s", confbase, c->name);
	fp = fopen(fname, "r");

	if(fp) {
		c->rsa_key = PEM_read_RSA_PUBKEY(fp, &c->rsa_key, NULL, NULL);
//		RSA_blinding_on(c->rsa_key, NULL);
		fclose(fp);
	}
>>>>>>> b5ccce29

	if(!result) 
		logger(LOG_ERR, _("Reading RSA public key file `%s' failed: %s"), fname, strerror(errno));
	free(fname);
	return result;
}

bool read_rsa_private_key() {
	FILE *fp;
	char *fname;
	char *n, *d;
	bool result;

	cp();

	/* First, check for simple PrivateKey statement */

	if(get_config_string(lookup_config(config_tree, "PrivateKey"), &d)) {
		if(!get_config_string(lookup_config(myself->connection->config_tree, "PublicKey"), &n)) {
			logger(LOG_ERR, _("PrivateKey used but no PublicKey found!"));
			free(d);
			return false;
		}
		result = rsa_set_hex_private_key(&myself->connection->rsa, n, "FFFF", d);
		free(n);
		free(d);
		return true;
	}

	/* Else, check for PrivateKeyFile statement and read it */

	if(!get_config_string(lookup_config(config_tree, "PrivateKeyFile"), &fname))
		xasprintf(&fname, "%s/rsa_key.priv", confbase);

	fp = fopen(fname, "r");

	if(!fp) {
		logger(LOG_ERR, _("Error reading RSA private key file `%s': %s"),
			   fname, strerror(errno));
		free(fname);
		return false;
	}

#if !defined(HAVE_MINGW) && !defined(HAVE_CYGWIN)
	struct stat s;

	if(fstat(fileno(fp), &s)) {
		logger(LOG_ERR, _("Could not stat RSA private key file `%s': %s'"), fname, strerror(errno));
		free(fname);
		return false;
	}

	if(s.st_mode & ~0100700)
		logger(LOG_WARNING, _("Warning: insecure file permissions for RSA private key file `%s'!"), fname);
#endif

	result = rsa_read_pem_private_key(&myself->connection->rsa, fp);
	fclose(fp);

	if(!result) 
		logger(LOG_ERR, _("Reading RSA private key file `%s' failed: %s"), fname, strerror(errno));
	free(fname);
	return result;
}

static struct event keyexpire_event;

static void keyexpire_handler(int fd, short events, void *data) {
	regenerate_key();
}

void regenerate_key() {
	if(timeout_initialized(&keyexpire_event)) {
		ifdebug(STATUS) logger(LOG_INFO, _("Expiring symmetric keys"));
		event_del(&keyexpire_event);
		send_key_changed(broadcast, myself);
	} else {
		timeout_set(&keyexpire_event, keyexpire_handler, NULL);
	}

	event_add(&keyexpire_event, &(struct timeval){keylifetime, 0});
}

/*
  Configure node_t myself and set up the local sockets (listen only)
*/
bool setup_myself(void) {
	config_t *cfg;
	subnet_t *subnet;
	char *name, *hostname, *mode, *afname, *cipher, *digest;
	char *address = NULL;
	char *envp[5];
	struct addrinfo *ai, *aip, hint = {0};
	bool choice;
	int i, err;

	cp();

	myself = new_node();
	myself->connection = new_connection();
	init_configuration(&myself->connection->config_tree);

	xasprintf(&myself->hostname, _("MYSELF"));
	xasprintf(&myself->connection->hostname, _("MYSELF"));

	myself->connection->options = 0;
	myself->connection->protocol_version = PROT_CURRENT;

	if(!get_config_string(lookup_config(config_tree, "Name"), &name)) {	/* Not acceptable */
		logger(LOG_ERR, _("Name for tinc daemon required!"));
		return false;
	}

	if(!check_id(name)) {
		logger(LOG_ERR, _("Invalid name for myself!"));
		free(name);
		return false;
	}

	myself->name = name;
	myself->connection->name = xstrdup(name);

	if(!read_connection_config(myself->connection)) {
		logger(LOG_ERR, _("Cannot open host configuration file for myself!"));
		return false;
	}

	if(!read_rsa_private_key())
		return false;

	if(!get_config_string(lookup_config(myself->connection->config_tree, "Port"), &myport))
		xasprintf(&myport, "655");

	/* Read in all the subnets specified in the host configuration file */

	cfg = lookup_config(myself->connection->config_tree, "Subnet");

	while(cfg) {
		if(!get_config_subnet(cfg, &subnet))
			return false;

		subnet_add(myself, subnet);

		cfg = lookup_config_next(myself->connection->config_tree, cfg);
	}

	/* Check some options */

	if(get_config_bool(lookup_config(config_tree, "IndirectData"), &choice) && choice)
		myself->options |= OPTION_INDIRECT;

	if(get_config_bool(lookup_config(config_tree, "TCPOnly"), &choice) && choice)
		myself->options |= OPTION_TCPONLY;

	if(get_config_bool(lookup_config(myself->connection->config_tree, "IndirectData"), &choice) && choice)
		myself->options |= OPTION_INDIRECT;

	if(get_config_bool(lookup_config(myself->connection->config_tree, "TCPOnly"), &choice) && choice)
		myself->options |= OPTION_TCPONLY;

	if(myself->options & OPTION_TCPONLY)
		myself->options |= OPTION_INDIRECT;

	get_config_bool(lookup_config(config_tree, "TunnelServer"), &tunnelserver);

	if(get_config_string(lookup_config(config_tree, "Mode"), &mode)) {
		if(!strcasecmp(mode, "router"))
			routing_mode = RMODE_ROUTER;
		else if(!strcasecmp(mode, "switch"))
			routing_mode = RMODE_SWITCH;
		else if(!strcasecmp(mode, "hub"))
			routing_mode = RMODE_HUB;
		else {
			logger(LOG_ERR, _("Invalid routing mode!"));
			return false;
		}
		free(mode);
	} else
		routing_mode = RMODE_ROUTER;

	// Enable PMTUDiscovery by default if we are in router mode.

	choice = routing_mode == RMODE_ROUTER;
	get_config_bool(lookup_config(myself->connection->config_tree, "PMTUDiscovery"), &choice);
	if(choice)	
		myself->options |= OPTION_PMTU_DISCOVERY;

	get_config_bool(lookup_config(config_tree, "PriorityInheritance"), &priorityinheritance);

#if !defined(SOL_IP) || !defined(IP_TOS)
	if(priorityinheritance)
		logger(LOG_WARNING, _("%s not supported on this platform"), "PriorityInheritance");
#endif

	if(!get_config_int(lookup_config(config_tree, "MACExpire"), &macexpire))
		macexpire = 600;

	if(get_config_int(lookup_config(config_tree, "MaxTimeout"), &maxtimeout)) {
		if(maxtimeout <= 0) {
			logger(LOG_ERR, _("Bogus maximum timeout!"));
			return false;
		}
	} else
		maxtimeout = 900;

	if(get_config_string(lookup_config(config_tree, "AddressFamily"), &afname)) {
		if(!strcasecmp(afname, "IPv4"))
			addressfamily = AF_INET;
		else if(!strcasecmp(afname, "IPv6"))
			addressfamily = AF_INET6;
		else if(!strcasecmp(afname, "any"))
			addressfamily = AF_UNSPEC;
		else {
			logger(LOG_ERR, _("Invalid address family!"));
			return false;
		}
		free(afname);
	}

	get_config_bool(lookup_config(config_tree, "Hostnames"), &hostnames);

	/* Generate packet encryption key */

<<<<<<< HEAD
	if(!get_config_string(lookup_config(myself->connection->config_tree, "Cipher"), &cipher))
		cipher = xstrdup("blowfish");

	if(!cipher_open_by_name(&myself->incipher, cipher)) {
		logger(LOG_ERR, _("Unrecognized cipher type!"));
		return false;
	}
=======
	if(get_config_string
	   (lookup_config(myself->connection->config_tree, "Cipher"), &cipher)) {
		if(!strcasecmp(cipher, "none")) {
			myself->incipher = NULL;
		} else {
			myself->incipher = EVP_get_cipherbyname(cipher);

			if(!myself->incipher) {
				logger(LOG_ERR, _("Unrecognized cipher type!"));
				return false;
			}
		}
	} else
		myself->incipher = EVP_aes_256_cbc();

	if(myself->incipher)
		myself->inkeylength = myself->incipher->key_len + myself->incipher->iv_len;
	else
		myself->inkeylength = 1;

	myself->connection->outcipher = EVP_aes_256_ofb();
>>>>>>> b5ccce29

	if(!get_config_int(lookup_config(config_tree, "KeyExpire"), &keylifetime))
		keylifetime = 3600;

	regenerate_key();

	/* Check if we want to use message authentication codes... */

	if(!get_config_string(lookup_config(myself->connection->config_tree, "Digest"), &digest))
		digest = xstrdup("sha1");

<<<<<<< HEAD
	int maclength = 4;
	get_config_int(lookup_config(myself->connection->config_tree, "MACLength"), &maclength);
=======
			if(!myself->indigest) {
				logger(LOG_ERR, _("Unrecognized digest type!"));
				return false;
			}
		}
	} else
		myself->indigest = EVP_sha256();

	myself->connection->outdigest = EVP_sha256();

	if(get_config_int(lookup_config(myself->connection->config_tree, "MACLength"), &myself->inmaclength)) {
		if(myself->indigest) {
			if(myself->inmaclength > myself->indigest->md_size) {
				logger(LOG_ERR, _("MAC length exceeds size of digest!"));
				return false;
			} else if(myself->inmaclength < 0) {
				logger(LOG_ERR, _("Bogus MAC length!"));
				return false;
			}
		}
	} else
		myself->inmaclength = 4;
>>>>>>> b5ccce29

	if(maclength < 0) {
		logger(LOG_ERR, _("Bogus MAC length!"));
		return false;
	}

	if(!digest_open_by_name(&myself->indigest, digest, maclength)) {
		logger(LOG_ERR, _("Unrecognized digest type!"));
		return false;
	}

	/* Compression */

	if(get_config_int(lookup_config(myself->connection->config_tree, "Compression"), &myself->incompression)) {
		if(myself->incompression < 0 || myself->incompression > 11) {
			logger(LOG_ERR, _("Bogus compression level!"));
			return false;
		}
	} else
		myself->incompression = 0;

	myself->connection->outcompression = 0;

	/* Done */

	myself->nexthop = myself;
	myself->via = myself;
	myself->status.reachable = true;
	node_add(myself);

	graph();

	/* Open device */

	if(!setup_device())
		return false;

	event_set(&device_ev, device_fd, EV_READ|EV_PERSIST, handle_device_data, NULL);

	if (event_add(&device_ev, NULL) < 0) {
		logger(LOG_ERR, _("event_add failed: %s"), strerror(errno));
		close_device();
		return false;
	}

	/* Run tinc-up script to further initialize the tap interface */
	xasprintf(&envp[0], "NETNAME=%s", netname ? : "");
	xasprintf(&envp[1], "DEVICE=%s", device ? : "");
	xasprintf(&envp[2], "INTERFACE=%s", iface ? : "");
	xasprintf(&envp[3], "NAME=%s", myself->name);
	envp[4] = NULL;

	execute_script("tinc-up", envp);

	for(i = 0; i < 5; i++)
		free(envp[i]);

	/* Run subnet-up scripts for our own subnets */

	subnet_update(myself, NULL, true);

	/* Open sockets */

	get_config_string(lookup_config(config_tree, "BindToAddress"), &address);

	hint.ai_family = addressfamily;
	hint.ai_socktype = SOCK_STREAM;
	hint.ai_protocol = IPPROTO_TCP;
	hint.ai_flags = AI_PASSIVE;

	err = getaddrinfo(address, myport, &hint, &ai);

	if(err || !ai) {
		logger(LOG_ERR, _("System call `%s' failed: %s"), "getaddrinfo",
			   gai_strerror(err));
		return false;
	}

	listen_sockets = 0;

	for(aip = ai; aip; aip = aip->ai_next) {
		listen_socket[listen_sockets].tcp =
			setup_listen_socket((sockaddr_t *) aip->ai_addr);

		if(listen_socket[listen_sockets].tcp < 0)
			continue;

		listen_socket[listen_sockets].udp =
			setup_vpn_in_socket((sockaddr_t *) aip->ai_addr);

		if(listen_socket[listen_sockets].udp < 0) {
			close(listen_socket[listen_sockets].tcp);
			continue;
		}

		event_set(&listen_socket[listen_sockets].ev_tcp,
				  listen_socket[listen_sockets].tcp,
				  EV_READ|EV_PERSIST,
				  handle_new_meta_connection, NULL);
		if(event_add(&listen_socket[listen_sockets].ev_tcp, NULL) < 0) {
			logger(LOG_EMERG, _("event_add failed: %s"), strerror(errno));
			abort();
		}

		event_set(&listen_socket[listen_sockets].ev_udp,
				  listen_socket[listen_sockets].udp,
				  EV_READ|EV_PERSIST,
				  handle_incoming_vpn_data, NULL);
		if(event_add(&listen_socket[listen_sockets].ev_udp, NULL) < 0) {
			logger(LOG_EMERG, _("event_add failed: %s"), strerror(errno));
			abort();
		}

		ifdebug(CONNECTIONS) {
			hostname = sockaddr2hostname((sockaddr_t *) aip->ai_addr);
			logger(LOG_NOTICE, _("Listening on %s"), hostname);
			free(hostname);
		}

		memcpy(&listen_socket[listen_sockets].sa, aip->ai_addr, aip->ai_addrlen);
		listen_sockets++;

		if(listen_sockets >= MAXSOCKETS) {
			logger(LOG_WARNING, _("Maximum of %d listening sockets reached"), MAXSOCKETS);
			break;
		}
	}

	freeaddrinfo(ai);

	if(listen_sockets)
		logger(LOG_NOTICE, _("Ready"));
	else {
		logger(LOG_ERR, _("Unable to create any listening socket!"));
		return false;
	}

	return true;
}

/*
  initialize network
*/
bool setup_network(void)
{
	cp();

	init_connections();
	init_subnets();
	init_nodes();
	init_edges();
	init_requests();

	if(get_config_int(lookup_config(config_tree, "PingInterval"), &pinginterval)) {
		if(pinginterval < 1) {
			pinginterval = 86400;
		}
	} else
		pinginterval = 60;

	if(!get_config_int(lookup_config(config_tree, "PingTimeout"), &pingtimeout))
		pingtimeout = 5;
	if(pingtimeout < 1 || pingtimeout > pinginterval)
		pingtimeout = pinginterval;

	if(!get_config_int(lookup_config(config_tree, "MaxOutputBufferSize"), &maxoutbufsize))
		maxoutbufsize = 10 * MTU;

	if(!setup_myself())
		return false;

	return true;
}

/*
  close all open network connections
*/
void close_network_connections(void) {
	splay_node_t *node, *next;
	connection_t *c;
	char *envp[5];
	int i;

	cp();

	for(node = connection_tree->head; node; node = next) {
		next = node->next;
		c = node->data;
		c->outgoing = false;
		terminate_connection(c, false);
	}

	list_delete_list(outgoing_list);

	if(myself && myself->connection) {
		subnet_update(myself, NULL, false);
		terminate_connection(myself->connection, false);
		free_connection(myself->connection);
	}

	for(i = 0; i < listen_sockets; i++) {
		event_del(&listen_socket[i].ev_tcp);
		event_del(&listen_socket[i].ev_udp);
		close(listen_socket[i].tcp);
		close(listen_socket[i].udp);
	}

	xasprintf(&envp[0], "NETNAME=%s", netname ? : "");
	xasprintf(&envp[1], "DEVICE=%s", device ? : "");
	xasprintf(&envp[2], "INTERFACE=%s", iface ? : "");
	xasprintf(&envp[3], "NAME=%s", myself->name);
	envp[4] = NULL;

	exit_requests();
	exit_edges();
	exit_subnets();
	exit_nodes();
	exit_connections();

	execute_script("tinc-down", envp);

	if(myport) free(myport);

	for(i = 0; i < 4; i++)
		free(envp[i]);

	close_device();

	return;
}<|MERGE_RESOLUTION|>--- conflicted
+++ resolved
@@ -74,36 +74,8 @@
 		return false;
 	}
 
-<<<<<<< HEAD
 	result = rsa_read_pem_public_key(&c->rsa, fp);
 	fclose(fp);
-=======
-	/* Else, check if a harnessed public key is in the config file */
-
-	xasprintf(&fname, "%s/hosts/%s", confbase, c->name);
-	fp = fopen(fname, "r");
-
-	if(fp) {
-		c->rsa_key = PEM_read_RSAPublicKey(fp, &c->rsa_key, NULL, NULL);
-		fclose(fp);
-	}
-
-	free(fname);
-
-	if(c->rsa_key)
-		return true;
-
-	/* Try again with PEM_read_RSA_PUBKEY. */
-
-	xasprintf(&fname, "%s/hosts/%s", confbase, c->name);
-	fp = fopen(fname, "r");
-
-	if(fp) {
-		c->rsa_key = PEM_read_RSA_PUBKEY(fp, &c->rsa_key, NULL, NULL);
-//		RSA_blinding_on(c->rsa_key, NULL);
-		fclose(fp);
-	}
->>>>>>> b5ccce29
 
 	if(!result) 
 		logger(LOG_ERR, _("Reading RSA public key file `%s' failed: %s"), fname, strerror(errno));
@@ -327,37 +299,13 @@
 
 	/* Generate packet encryption key */
 
-<<<<<<< HEAD
 	if(!get_config_string(lookup_config(myself->connection->config_tree, "Cipher"), &cipher))
-		cipher = xstrdup("blowfish");
+		cipher = xstrdup("aes256");
 
 	if(!cipher_open_by_name(&myself->incipher, cipher)) {
 		logger(LOG_ERR, _("Unrecognized cipher type!"));
 		return false;
 	}
-=======
-	if(get_config_string
-	   (lookup_config(myself->connection->config_tree, "Cipher"), &cipher)) {
-		if(!strcasecmp(cipher, "none")) {
-			myself->incipher = NULL;
-		} else {
-			myself->incipher = EVP_get_cipherbyname(cipher);
-
-			if(!myself->incipher) {
-				logger(LOG_ERR, _("Unrecognized cipher type!"));
-				return false;
-			}
-		}
-	} else
-		myself->incipher = EVP_aes_256_cbc();
-
-	if(myself->incipher)
-		myself->inkeylength = myself->incipher->key_len + myself->incipher->iv_len;
-	else
-		myself->inkeylength = 1;
-
-	myself->connection->outcipher = EVP_aes_256_ofb();
->>>>>>> b5ccce29
 
 	if(!get_config_int(lookup_config(config_tree, "KeyExpire"), &keylifetime))
 		keylifetime = 3600;
@@ -367,35 +315,10 @@
 	/* Check if we want to use message authentication codes... */
 
 	if(!get_config_string(lookup_config(myself->connection->config_tree, "Digest"), &digest))
-		digest = xstrdup("sha1");
-
-<<<<<<< HEAD
+		digest = xstrdup("sha256");
+
 	int maclength = 4;
 	get_config_int(lookup_config(myself->connection->config_tree, "MACLength"), &maclength);
-=======
-			if(!myself->indigest) {
-				logger(LOG_ERR, _("Unrecognized digest type!"));
-				return false;
-			}
-		}
-	} else
-		myself->indigest = EVP_sha256();
-
-	myself->connection->outdigest = EVP_sha256();
-
-	if(get_config_int(lookup_config(myself->connection->config_tree, "MACLength"), &myself->inmaclength)) {
-		if(myself->indigest) {
-			if(myself->inmaclength > myself->indigest->md_size) {
-				logger(LOG_ERR, _("MAC length exceeds size of digest!"));
-				return false;
-			} else if(myself->inmaclength < 0) {
-				logger(LOG_ERR, _("Bogus MAC length!"));
-				return false;
-			}
-		}
-	} else
-		myself->inmaclength = 4;
->>>>>>> b5ccce29
 
 	if(maclength < 0) {
 		logger(LOG_ERR, _("Bogus MAC length!"));
