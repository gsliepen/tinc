--- conflicted
+++ resolved
@@ -187,13 +187,8 @@
 
 	/* Get MAC address from tap device */
 
-<<<<<<< HEAD
 	if(!DeviceIoControl(device_handle, TAP_IOCTL_GET_MAC, mymac.x, sizeof mymac.x, mymac.x, sizeof mymac.x, &len, 0)) {
-		logger(LOG_ERR, _("Could not get MAC address from Windows tap device %s (%s): %s"), device, iface, winerror(GetLastError()));
-=======
-	if(!DeviceIoControl(device_handle, TAP_IOCTL_GET_MAC, mymac.x, sizeof(mymac.x), mymac.x, sizeof(mymac.x), &len, 0)) {
 		logger(LOG_ERR, "Could not get MAC address from Windows tap device %s (%s): %s", device, iface, winerror(GetLastError()));
->>>>>>> 9a2b0f88
 		return false;
 	}
 
@@ -223,11 +218,6 @@
 }
 
 void close_device(void) {
-<<<<<<< HEAD
-	cp();
-
-=======
->>>>>>> 9a2b0f88
 	CloseHandle(device_handle);
 
 	free(device);
@@ -239,23 +229,14 @@
 }
 
 bool write_packet(vpn_packet_t *packet) {
-<<<<<<< HEAD
 	long outlen;
-=======
-	long lenout;
->>>>>>> 9a2b0f88
 	OVERLAPPED overlapped = {0};
 
 	ifdebug(TRAFFIC) logger(LOG_DEBUG, "Writing packet of %d bytes to %s",
 			   packet->len, device_info);
 
-<<<<<<< HEAD
 	if(!WriteFile(device_handle, packet->data, packet->len, &outlen, &overlapped)) {
-		logger(LOG_ERR, _("Error while writing to %s %s: %s"), device_info, device, winerror(GetLastError()));
-=======
-	if(!WriteFile(device_handle, packet->data, packet->len, &lenout, &overlapped)) {
 		logger(LOG_ERR, "Error while writing to %s %s: %s", device_info, device, winerror(GetLastError()));
->>>>>>> 9a2b0f88
 		return false;
 	}
 
@@ -265,15 +246,7 @@
 }
 
 void dump_device_stats(void) {
-<<<<<<< HEAD
-	cp();
-
-	logger(LOG_DEBUG, _("Statistics for %s %s:"), device_info, device);
-	logger(LOG_DEBUG, _(" total bytes in:  %10d"), device_total_in);
-	logger(LOG_DEBUG, _(" total bytes out: %10d"), device_total_out);
-=======
 	logger(LOG_DEBUG, "Statistics for %s %s:", device_info, device);
 	logger(LOG_DEBUG, " total bytes in:  %10d", device_total_in);
 	logger(LOG_DEBUG, " total bytes out: %10d", device_total_out);
->>>>>>> 9a2b0f88
 }