--- conflicted
+++ resolved
@@ -330,15 +330,9 @@
 	return splay_search(owner->subnet_tree, subnet);
 }
 
-<<<<<<< HEAD
-subnet_t *lookup_subnet_mac(const mac_t *address) {
-	subnet_t *p, *r = NULL, subnet = {0};
-	splay_node_t *n;
-=======
 subnet_t *lookup_subnet_mac(const node_t *owner, const mac_t *address) {
 	subnet_t *p, *r = NULL;
-	avl_node_t *n;
->>>>>>> 369fe1ab
+	splay_node_t *n;
 	int i;
 
 	// Check if this address is cached
@@ -378,13 +372,8 @@
 }
 
 subnet_t *lookup_subnet_ipv4(const ipv4_t *address) {
-<<<<<<< HEAD
-	subnet_t *p, *r = NULL, subnet = {0};
+	subnet_t *p, *r = NULL;
 	splay_node_t *n;
-=======
-	subnet_t *p, *r = NULL;
-	avl_node_t *n;
->>>>>>> 369fe1ab
 	int i;
 
 	// Check if this address is cached
@@ -422,13 +411,8 @@
 }
 
 subnet_t *lookup_subnet_ipv6(const ipv6_t *address) {
-<<<<<<< HEAD
-	subnet_t *p, *r = NULL, subnet = {0};
+	subnet_t *p, *r = NULL;
 	splay_node_t *n;
-=======
-	subnet_t *p, *r = NULL;
-	avl_node_t *n;
->>>>>>> 369fe1ab
 	int i;
 
 	// Check if this address is cached
