--- conflicted
+++ resolved
@@ -83,15 +83,6 @@
 }
 
 void edge_add(edge_t *e) {
-<<<<<<< HEAD
-	splay_insert(edge_weight_tree, e);
-	splay_insert(e->from->edge_tree, e);
-
-	e->reverse = lookup_edge(e->to, e->from);
-
-	if(e->reverse) {
-		e->reverse->reverse = e;
-=======
 	if (splay_insert(e->from->edge_tree, e)) {
 		e->reverse = lookup_edge(e->to, e->from);
 
@@ -106,7 +97,6 @@
 		logger(DEBUG_ALWAYS, LOG_ERR,
 					 "%s:%d: edge from: %s to: %s exists in e->from->edge_tree",
 					 __FUNCTION__, __LINE__, e->from->name, e->to->name);
->>>>>>> 5f6613e3
 	}
 }
 
