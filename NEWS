<<<<<<< HEAD
Version 1.1pre2              Juli 17 2011

 * .cookie files are renamed to .pid files, which are compatible with 1.0.x.

 * Experimental protocol enhancements that can be enabled with the option
   ExperimentalProtocol = yes:

   * Ephemeral ECDH key exchange will be used for both the meta protocol and
     UDP session keys.
   * Key exchanges are signed with ECDSA.
   * ECDSA public keys are automatically exchanged after RSA authentication if
     nodes do not know each other's ECDSA public key yet.

Version 1.1pre1              June 25 2011

 * Control interface allows control of a running tinc daemon. Used by:
   * tincctl, a commandline utility
   * tinc-gui, a preliminary GUI implemented in Python/wxWidgets

 * Code cleanups and reorganization. 

 * Repleacable cryptography backend, currently supports OpenSSL and libgcrypt.

 * Use libevent to handle I/O events and timeouts.

 * Use splay trees instead of AVL trees to manage internal datastructures.

 Thanks to Scott Lamb and Sven-Haegar Koch for their contributions to this
 version of tinc.
=======
Version 1.0.19               June 25 2012

 * Allow :: notation in IPv6 Subnets.

 * Add support for systemd style socket activation.

 * Allow environment variables to be used for the Name option.

 * Add basic support for SOCKS proxies, HTTP proxies, and proxying through an
   external command.
>>>>>>> 00e71ece

Version 1.0.18               March 25 2012

 * Fixed IPv6 in switch mode by turning off DecrementTTL by default.

 * Allow a port number to be specified in BindToAddress, which also allows tinc
   to listen on multiple ports.

 * Add support for multicast communication with UML/QEMU/KVM.

Version 1.0.17               March 10 2012

 * The DeviceType option can now be used to select dummy, raw socket, UML and
   VDE devices without needing to recompile tinc.

 * Allow multiple BindToAddress statements.

 * Decrement TTL value of IPv4 and IPv6 packets.

 * Add LocalDiscovery option allowing tinc to detect peers that are behind the
   same NAT.

 * Accept Subnets passed with the -o option when StrictSubnets = yes.

 * Disabling old RSA keys when generating new ones now also works properly on
   Windows.

Version 1.0.16               July 23 2011

 * Fixed a performance issue with TCP communication under Windows.

 * Fixed code that, during network outages, would cause tinc to exit when it
   thought two nodes with identical Names were on the VPN.

Version 1.0.15               June 24 2011

 * Improved logging to file.

 * Reduced amount of process wakeups on platforms which support pselect().

 * Fixed ProcessPriority option under Windows.

  Thanks to Loïc Grenié for his contribution to this version of tinc.

Version 1.0.14               May  8 2011

 * Fixed reading configuration files that do not end with a newline. Again.

 * Allow arbitrary configuration options being specified on the command line.

 * Allow all options in both tinc.conf and the local host config file.

 * Configurable replay window, UDP send and receive buffers for performance tuning.

 * Try harder to get UDP communication back after falling back to TCP.

 * Initial support for attaching tinc to a VDE switch.

 * DragonFly BSD support.

 * Allow linking with OpenSSL 1.0.0.

 Thanks to Brandon Black, Julien Muchembled, Michael Tokarev, Rumko and Timothy
 Redaelli for their contributions to this version of tinc.

Version 1.0.13               Apr 11 2010

 * Allow building tinc without LZO and/or Zlib.

 * Clamp MSS of TCP packets in both directions.

 * Experimental StrictSubnets, Forwarding and DirectOnly options,
   giving more control over information and packets received from/sent to other
   nodes.

 * Ensure tinc never sends symbolic names for ports over the wire.

Version 1.0.12               Feb  3 2010

 * Really allow fast roaming of hosts to other nodes in a switched VPN.

 * Fixes missing or incorrect environment variables when calling host-up/down
   and subnet-up/down scripts in some cases.

 * Allow port to be specified in Address statements.

 * Clamp MSS of TCP packets to the discovered path MTU.

 * Let two nodes behind NAT learn each others current UDP address and port via
   a third node, potentially allowing direct communications in a similar way to
   STUN.

Version 1.0.11               Nov  1 2009

 * Fixed potential crash when the HUP signal is sent.

 * Fixes handling of weighted Subnets in switch and hub modes, preventing
   unnecessary broadcasts.

 * Works around a MinGW bug that caused packets to Windows nodes to always be
   sent via TCP.

 * Improvements to the PMTU discovery code, especially on Windows.

 * Use UDP again in certain cases where 1.0.10 was too conservative and fell
   back to TCP unnecessarily.

 * Allow fast roaming of hosts to other nodes in a switched VPN.

Version 1.0.10               Oct 18 2009

 * Fixed potential crashes during shutdown and (in rare conditions) when other
   nodes disconnected from the VPN.

 * Improved NAT handling: tinc now copes with mangled port numbers, and will
   automatically fall back to TCP if direct UDP connection between nodes is not
   possible. The TCPOnly option should not have to be used anymore.

 * Allow configuration files with CRLF line endings to be read on UNIX.

 * Disable old RSA keys when generating new ones, and raise the default size of
   new RSA keys to 2048 bits.

 * Many fixes in the path MTU discovery code, especially when Compression is
   being used.

 * Tinc can now drop privileges and/or chroot itself.

 * The TunnelServer code now just ignores information from clients instead of
   disconnecting them.

 * Improved performance on Windows by using the new ProcessPriority option and
   by making the handling of packets received from the TAP-Win32 adapter more
   efficient.

 * Code cleanups: tinc now follows the C99 standard, copyright headers have
   been updated to include patch authors, checkpoint tracing and localisation
   features have been removed.

 * Support for (jailbroken) iPhone and iPod Touch has been added.

 Thanks to Florian Forster, Grzegorz Dymarek and especially Michael Tokarev for
 their contributions to this version of tinc.

Version 1.0.9                Dec 26 2008

 * Fixed tinc as a service under Windows 2003.

 * Fixed reading configuration files that do not end with a newline.

 * Fixed crashes in situations where hostnames could not be resolved or hosts
   would disconnect at the same time as session keys were exchanged.

 * Improved default settings of tun and tap devices on BSD platforms.

 * Make IPv6 sockets bind only to IPv6 on Linux.

 * Enable path MTU discovery by default.

 * Fixed a memory leak that occured when connections were closed.

 Thanks to Max Rijevski for his contributions to this version of tinc.

Version 1.0.8                May 16 2007

 * Fixed some memory and resource leaks.

 * Made network sockets non-blocking under Windows.

 Thanks to Scott Lamb and "dnk" for their contributions to this version of tinc.

Version 1.0.7                Jan  5 2007

 * Fixed a bug that caused slow network speeds on Windows.

 * Fixed a bug that caused tinc unable to write packets to the tun device on
   OpenBSD.

Version 1.0.6                Dec 18 2006

 * More flexible detection of the LZO libraries when compiling.

 * Fixed a bug where broadcasts in switch and hub modes sometimes would not
   work anymore when part of the VPN had become disconnected from the rest.

version 1.0.5                Nov 14 2006

 * Lots of small fixes.

 * Broadcast packets no longer grow in size with each hop. This should
   fix switch mode (again).
 
 * Generic host-up and host-down scripts.

 * Optionally dump graph in graphviz format to a file or a script.

 * Support LZO 2.0 and later.

 Thanks to Scott Lamb for his contributions to this version of tinc.

version 1.0.4                May  4 2005

 * Fix switch and hub modes.

 * Optionally start scripts when a Subnet becomes (un)reachable.

version 1.0.3                Nov 11 2004

* Show error message when failing to write a PID file.

* Ignore spaces at end of lines in config files.

* Fix handling of late packets.

* Unify BSD tun/tap device handling. This allows IPv6 on tun devices and
  anything on tap devices as long as the underlying OS supports it.

* Handle IPv6 on Solaris tun devices.

* Allow tinc to work properly under Windows XP SP2.

* Allow VLAN tagged Ethernet frames in switch and hub mode.

* Experimental PMTUDiscovery, TunnelServer and BlockingTCP options.

version 1.0.2                Nov  8 2003

* Fix address and hostname resolving under Windows.

* Remove warnings about non-existing scripts and unsupported address families.

* Use the event logger under Windows.

* Fix quoting of filenames and command line arguments under Windows.

* Strict checks for length incoming network packets and return values of
  cryptographic functions,

* Fix a bug in metadata handling that made the tinc daemon abort.

version 1.0.1                Aug 14 2003

* Allow empty lines in config files.

* Fix handling of spaces and backslashes in filenames under native Windows.

* Allow scripts to be executed under native Windows.

* Update documentation, make it less Linux specific.

version 1.0                  Aug  4 2003

* Lots of small bugfixes and code cleanups.

* Throughput doubled and latency reduced.

* Added support for LZO compression.

* No need to set MAC address or disable ARP anymore.

* Added support for Windows 2000 and XP, both natively and in a Cygwin
  environment.

version 1.0pre8              Sep 16 2002

* More fixes for subnets with prefixlength undivisible by 8.

* Added support for NetBSD and MacOS/X.

* Switched from undirected graphs to directed graphs to avoid certain race
  conditions and improve scalability.

* Generalized broadcasting and forwarding of protocol messages.

* Cleanup of source code.


version 1.0pre7              Apr  7 2002

* Don't do blocking read()s when getting a signal.

* Remove RSA key checking code, since it sometimes thinks perfectly good RSA
  keys are bad.

* Fix handling of subnets when prefixlength isn't divisible by 8.


version 1.0pre6              Mar 27 2002

* Improvement of redundant links:

  * Non-blocking connects.
  
  * Protocol broadcast messages can no longer go into an infinite loop.
  
  * Graph algorithm updated to look harder for direct connections.

* Good support for routing IPv6 packets over the VPN. Works on Linux,
  FreeBSD, possibly OpenBSD but not on Solaris.

* Support for tunnels over IPv6 networks. Works on all supported
  operating systems.

* Optional compression of UDP connections using zlib.

* Optionally let UDP connections inherit TOS field of tunneled packets.

* Optionally start scripts when certain hosts become (un)reachable.


version 1.0pre5              Feb  9 2002

* Security enhancements:

  * Added sequence number and optional message authentication code to
    the packets.

  * Configurable encryption cipher and digest algorithms.

* More robust handling of dis- and reconnects.

* Added a "switch" and a "hub" mode to allow bridging setups.

* Preliminary support for routing of IPv6 packets.

* Supports Linux, FreeBSD, OpenBSD and Solaris.


It looks like this might be the last release before 1.0.


version 1.0pre4              Jan 17 2001

* Updated documentation; the documentation now reflects the
  configuration as it is.

* Some internal changes to make tinc scale better for large
  networks, such as using AVL trees instead of linked lists for the
  connection list.  

* RSA keys can be stored in separate files if needed.  See the
  documentation for more information.

* tinc has now been reported to run on Linux PowerPC and FreeBSD x86.



version 1.0pre3              Oct 31 2000

* The protocol has been redesigned, and although some details are
  still under discussion, this is secure.  Care has been taken to
  resist most, if not all, attacks.
  
* Unfortunately this protocol is not compatible with earlier versions,
  nor are earlier versions compatible with this version.  Because the
  older protocol has huge security flaws, we feel that not
  implementing backwards compatibility is justified.

* Some data about the protocol:

  * It uses public/private RSA keys for authentication (this is the
    actual fix for the security hole).

  * All cryptographic functions have been taken out of tinc, instead
    it uses the OpenSSL library functions.

  * Offers support for multiple subnets per tinc daemon.

* New is also the support for the universal tun/tap device.  This
  means better portability to FreeBSD and Solaris.

* tinc is tested to compile on Solaris, Linux x86, Linux alpha.

* tinc now uses the OpenSSL library for cryptographic operations.
  More information on getting and installing OpenSSL is in the manual.
  This also means that the GMP library is no longer required.

* Further, thanks to Enrique Zanardi, we have Spanish messages; Matias
  Carrasco provided us with a Spanish translation of the manual.


What still needs to be done before 1.0:

* Documentation.  Especially since the protocol has changed, and a lot
  of configuration directives have been added.




version 1.0pre2              May 31 2000

* This version has been internationalized; and a Dutch translation has          
  been included.                                                                
                                                                                
* Two configuration variables have been added:                                  
  * VpnMask - the IP network mask for the entire VPN, not just our              
    subnet (as given by MyVirtualIP).  The Redhat and Debian packages           
    use this variable in their system startup scripts, but it is                
    ignored by tinc.                                                            
  * Hostnames - if set to `yes', look up the names of IP addresses              
    trying to connect to us.  Default set to `no', to prevent lockups           
    during lookups.                                                             
                                                                                
* The system startup scripts for Debian and Redhat use                          
  /etc/tinc/nets.boot to find out which networks need to be started             
  during system boot.                                                           
                                                                                
* Fixes to prevent denial of service attacks by sending random data             
  after connecting (and even when the connection has been established),         
  either random garbage or just nonsensical protocol fields.                    
                                                                                
* tinc will retry to connect upon startup, does not quit if it doesn't          
  work the first time.                                                          
                                                                                
* Hosts that are disconnected implicitly if we lose a connection get            
  deleted from the internal list, to prevent hogging eachother with             
  add and delete requests when the connection is restored.                      
                                                                                
                                                                                
What still needs to be done before 1.0:                                         
                                                                                
* Documentation.                                                                
* Failover ConnectTo lines, try another one if the first doesn't work.          




version 1.0pre1              May 12 2000
 * New meta-protocol
 * Various other bugfixes
 * Documentation updates

version 0.3.3                Feb  9 2000
 * Fixed bug that made tinc stop working with latest kernels (Guus
   Sliepen)
 * Updated the manual

version 0.3.2                Nov 12 1999
 * no more `Invalid filedescriptor' when working with multiple
   connections
 * forward unknown packets to uplink

version 0.3.1                Oct 20 1999
 * fixed a bug where tinc would exit without a trace

version 0.3                  Aug 20 1999
 * pings now work immediately
 * all packet sizes get transmitted correctly

version 0.2.26               Aug 15 1999
 * fixed some remaining bugs
 * --sysconfdir works with configure
 * last version before 0.3

version 0.2.25               Aug  8 1999
 * improved stability, going towards 0.3 now.

version 0.2.24               Aug  7 1999
 * added key aging, there's a new config variable, KeyExpire.
 * updated man and info pages

version 0.2.23               Aug  5 1999
 * all known bugs fixed, this is a candidate for 0.3

version 0.2.22               Apr 11 1999
 * multiconnection thing is now working nearly perfect :)

version 0.2.21               Apr 10 1999
 * You shouldn't notice a thing, but a lot has changed wrt key
management - except that it refuses to talk to versions < 0.2.20

version 0.2.20

version 0.2.19               Apr  3 1999
 * don't install a libcipher.so

version 0.2.18               Apr  3 1999
 * blowfish library dynamically loaded upon execution
 * included Eric Young's IDEA library

version 0.2.17               Apr  1 1999
 * tincd now re-executes itself in case of a segmentation fault.

version 0.2.16               Apr  1 1999
 * wrote tincd.conf(5) man page, which still needs a lot of work.
 * config file now accepts and tolerates spaces, and any integer base
for integer variables, and better error reporting. See
doc/tincd.conf.sample for an example.

version 0.2.15               Mar 29 1999
 * fixed bugs

version 0.2.14               Feb 10 1999
 * added --timeout flag and PingTimeout configuration
 * did some first syslog cleanup work

version 0.2.13               Jan 23 1999
 * bugfixes

version 0.2.12               Jan 23 1999
 * fixed nauseating bug so that it would crash whenever a connection
got lost

version 0.2.11               Jan 22 1999
 * framework for multiple connections has been done
 * simple manpage for tincd

version 0.2.10               Jan 18 1999
 * passphrase support added

version 0.2.9                Jan 13 1999
 * bugs fixed.

version 0.2.8                Jan 11 1999
 * a reworked protocol version
 * a ping/pong system
 * more reliable networking code
 * automatic reconnection
 * still does not work with more than one connection :)
 * strips MAC addresses before sending, so there's less overhead, and
less redundancy

version 0.2.7                Jan  3 1999
 * several updates to make extending more easy.

version 0.2.6                Dec 20 1998
 * Point-to-Point connections have been established, including
blowfish encryption and a secret key-exchange.

version 0.2.5                Dec 16 1998
 * Project renamed to tinc, in honour of TINC.

version 0.2.4                Dec 16 1998
 * now it really does ;)

version 0.2.3                Nov 24 1998
 * it sort of works now

version 0.2.2                Nov 20 1998
 * uses GNU gmp.

version 0.2.1                Nov 14 1998

 * Bare version.<|MERGE_RESOLUTION|>--- conflicted
+++ resolved
@@ -1,4 +1,3 @@
-<<<<<<< HEAD
 Version 1.1pre2              Juli 17 2011
 
  * .cookie files are renamed to .pid files, which are compatible with 1.0.x.
@@ -28,7 +27,7 @@
 
  Thanks to Scott Lamb and Sven-Haegar Koch for their contributions to this
  version of tinc.
-=======
+
 Version 1.0.19               June 25 2012
 
  * Allow :: notation in IPv6 Subnets.
@@ -39,7 +38,6 @@
 
  * Add basic support for SOCKS proxies, HTTP proxies, and proxying through an
    external command.
->>>>>>> 00e71ece
 
 Version 1.0.18               March 25 2012
 
