<<<<<<< HEAD
Version 1.1pre2              Juli 17 2011

 * .cookie files are renamed to .pid files, which are compatible with 1.0.x.

 * Experimental protocol enhancements that can be enabled with the option
   ExperimentalProtocol = yes:

   * Ephemeral ECDH key exchange will be used for both the meta protocol and
     UDP session keys.
   * Key exchanges are signed with ECDSA.
   * ECDSA public keys are automatically exchanged after RSA authentication if
     nodes do not know each other's ECDSA public key yet.

Version 1.1pre1              June 25 2011

 * Control interface allows control of a running tinc daemon. Used by:
   * tincctl, a commandline utility
   * tinc-gui, a preliminary GUI implemented in Python/wxWidgets

 * Code cleanups and reorganization. 

 * Repleacable cryptography backend, currently supports OpenSSL and libgcrypt.

 * Use libevent to handle I/O events and timeouts.

 * Use splay trees instead of AVL trees to manage internal datastructures.

 Thanks to Scott Lamb and Sven-Haegar Koch for their contributions to this
 version of tinc.
=======
Version 1.0.18               March 25 2012

 * Fixed IPv6 in switch mode by turning off DecrementTTL by default.

 * Allow a port number to be specified in BindToAddress, which also allows tinc
   to listen on multiple ports.

 * Add support for multicast communication with UML/QEMU/KVM.

Version 1.0.17               March 10 2012

 * The DeviceType option can now be used to select dummy, raw socket, UML and
   VDE devices without needing to recompile tinc.

 * Allow multiple BindToAddress statements.

 * Decrement TTL value of IPv4 and IPv6 packets.

 * Add LocalDiscovery option allowing tinc to detect peers that are behind the
   same NAT.

 * Accept Subnets passed with the -o option when StrictSubnets = yes.

 * Disabling old RSA keys when generating new ones now also works properly on
   Windows.
>>>>>>> b23681dd

Version 1.0.16               July 23 2011

 * Fixed a performance issue with TCP communication under Windows.

 * Fixed code that, during network outages, would cause tinc to exit when it
   thought two nodes with identical Names were on the VPN.

Version 1.0.15               June 24 2011

 * Improved logging to file.

 * Reduced amount of process wakeups on platforms which support pselect().

 * Fixed ProcessPriority option under Windows.

  Thanks to Loïc Grenié for his contribution to this version of tinc.

Version 1.0.14               May  8 2011

 * Fixed reading configuration files that do not end with a newline. Again.

 * Allow arbitrary configuration options being specified on the command line.

 * Allow all options in both tinc.conf and the local host config file.

 * Configurable replay window, UDP send and receive buffers for performance tuning.

 * Try harder to get UDP communication back after falling back to TCP.

 * Initial support for attaching tinc to a VDE switch.

 * DragonFly BSD support.

 * Allow linking with OpenSSL 1.0.0.

 Thanks to Brandon Black, Julien Muchembled, Michael Tokarev, Rumko and Timothy
 Redaelli for their contributions to this version of tinc.

Version 1.0.13               Apr 11 2010

 * Allow building tinc without LZO and/or Zlib.

 * Clamp MSS of TCP packets in both directions.

 * Experimental StrictSubnets, Forwarding and DirectOnly options,
   giving more control over information and packets received from/sent to other
   nodes.

 * Ensure tinc never sends symbolic names for ports over the wire.

Version 1.0.12               Feb  3 2010

 * Really allow fast roaming of hosts to other nodes in a switched VPN.

 * Fixes missing or incorrect environment variables when calling host-up/down
   and subnet-up/down scripts in some cases.

 * Allow port to be specified in Address statements.

 * Clamp MSS of TCP packets to the discovered path MTU.

 * Let two nodes behind NAT learn each others current UDP address and port via
   a third node, potentially allowing direct communications in a similar way to
   STUN.

Version 1.0.11               Nov  1 2009

 * Fixed potential crash when the HUP signal is sent.

 * Fixes handling of weighted Subnets in switch and hub modes, preventing
   unnecessary broadcasts.

 * Works around a MinGW bug that caused packets to Windows nodes to always be
   sent via TCP.

 * Improvements to the PMTU discovery code, especially on Windows.

 * Use UDP again in certain cases where 1.0.10 was too conservative and fell
   back to TCP unnecessarily.

 * Allow fast roaming of hosts to other nodes in a switched VPN.

Version 1.0.10               Oct 18 2009

 * Fixed potential crashes during shutdown and (in rare conditions) when other
   nodes disconnected from the VPN.

 * Improved NAT handling: tinc now copes with mangled port numbers, and will
   automatically fall back to TCP if direct UDP connection between nodes is not
   possible. The TCPOnly option should not have to be used anymore.

 * Allow configuration files with CRLF line endings to be read on UNIX.

 * Disable old RSA keys when generating new ones, and raise the default size of
   new RSA keys to 2048 bits.

 * Many fixes in the path MTU discovery code, especially when Compression is
   being used.

 * Tinc can now drop privileges and/or chroot itself.

 * The TunnelServer code now just ignores information from clients instead of
   disconnecting them.

 * Improved performance on Windows by using the new ProcessPriority option and
   by making the handling of packets received from the TAP-Win32 adapter more
   efficient.

 * Code cleanups: tinc now follows the C99 standard, copyright headers have
   been updated to include patch authors, checkpoint tracing and localisation
   features have been removed.

 * Support for (jailbroken) iPhone and iPod Touch has been added.

 Thanks to Florian Forster, Grzegorz Dymarek and especially Michael Tokarev for
 their contributions to this version of tinc.

Version 1.0.9                Dec 26 2008

 * Fixed tinc as a service under Windows 2003.

 * Fixed reading configuration files that do not end with a newline.

 * Fixed crashes in situations where hostnames could not be resolved or hosts
   would disconnect at the same time as session keys were exchanged.

 * Improved default settings of tun and tap devices on BSD platforms.

 * Make IPv6 sockets bind only to IPv6 on Linux.

 * Enable path MTU discovery by default.

 * Fixed a memory leak that occured when connections were closed.

 Thanks to Max Rijevski for his contributions to this version of tinc.

Version 1.0.8                May 16 2007

 * Fixed some memory and resource leaks.

 * Made network sockets non-blocking under Windows.

 Thanks to Scott Lamb and "dnk" for their contributions to this version of tinc.

Version 1.0.7                Jan  5 2007

 * Fixed a bug that caused slow network speeds on Windows.

 * Fixed a bug that caused tinc unable to write packets to the tun device on
   OpenBSD.

Version 1.0.6                Dec 18 2006

 * More flexible detection of the LZO libraries when compiling.

 * Fixed a bug where broadcasts in switch and hub modes sometimes would not
   work anymore when part of the VPN had become disconnected from the rest.

version 1.0.5                Nov 14 2006

 * Lots of small fixes.

 * Broadcast packets no longer grow in size with each hop. This should
   fix switch mode (again).
 
 * Generic host-up and host-down scripts.

 * Optionally dump graph in graphviz format to a file or a script.

 * Support LZO 2.0 and later.

 Thanks to Scott Lamb for his contributions to this version of tinc.

version 1.0.4                May  4 2005

 * Fix switch and hub modes.

 * Optionally start scripts when a Subnet becomes (un)reachable.

version 1.0.3                Nov 11 2004

* Show error message when failing to write a PID file.

* Ignore spaces at end of lines in config files.

* Fix handling of late packets.

* Unify BSD tun/tap device handling. This allows IPv6 on tun devices and
  anything on tap devices as long as the underlying OS supports it.

* Handle IPv6 on Solaris tun devices.

* Allow tinc to work properly under Windows XP SP2.

* Allow VLAN tagged Ethernet frames in switch and hub mode.

* Experimental PMTUDiscovery, TunnelServer and BlockingTCP options.

version 1.0.2                Nov  8 2003

* Fix address and hostname resolving under Windows.

* Remove warnings about non-existing scripts and unsupported address families.

* Use the event logger under Windows.

* Fix quoting of filenames and command line arguments under Windows.

* Strict checks for length incoming network packets and return values of
  cryptographic functions,

* Fix a bug in metadata handling that made the tinc daemon abort.

version 1.0.1                Aug 14 2003

* Allow empty lines in config files.

* Fix handling of spaces and backslashes in filenames under native Windows.

* Allow scripts to be executed under native Windows.

* Update documentation, make it less Linux specific.

version 1.0                  Aug  4 2003

* Lots of small bugfixes and code cleanups.

* Throughput doubled and latency reduced.

* Added support for LZO compression.

* No need to set MAC address or disable ARP anymore.

* Added support for Windows 2000 and XP, both natively and in a Cygwin
  environment.

version 1.0pre8              Sep 16 2002

* More fixes for subnets with prefixlength undivisible by 8.

* Added support for NetBSD and MacOS/X.

* Switched from undirected graphs to directed graphs to avoid certain race
  conditions and improve scalability.

* Generalized broadcasting and forwarding of protocol messages.

* Cleanup of source code.


version 1.0pre7              Apr  7 2002

* Don't do blocking read()s when getting a signal.

* Remove RSA key checking code, since it sometimes thinks perfectly good RSA
  keys are bad.

* Fix handling of subnets when prefixlength isn't divisible by 8.


version 1.0pre6              Mar 27 2002

* Improvement of redundant links:

  * Non-blocking connects.
  
  * Protocol broadcast messages can no longer go into an infinite loop.
  
  * Graph algorithm updated to look harder for direct connections.

* Good support for routing IPv6 packets over the VPN. Works on Linux,
  FreeBSD, possibly OpenBSD but not on Solaris.

* Support for tunnels over IPv6 networks. Works on all supported
  operating systems.

* Optional compression of UDP connections using zlib.

* Optionally let UDP connections inherit TOS field of tunneled packets.

* Optionally start scripts when certain hosts become (un)reachable.


version 1.0pre5              Feb  9 2002

* Security enhancements:

  * Added sequence number and optional message authentication code to
    the packets.

  * Configurable encryption cipher and digest algorithms.

* More robust handling of dis- and reconnects.

* Added a "switch" and a "hub" mode to allow bridging setups.

* Preliminary support for routing of IPv6 packets.

* Supports Linux, FreeBSD, OpenBSD and Solaris.


It looks like this might be the last release before 1.0.


version 1.0pre4              Jan 17 2001

* Updated documentation; the documentation now reflects the
  configuration as it is.

* Some internal changes to make tinc scale better for large
  networks, such as using AVL trees instead of linked lists for the
  connection list.  

* RSA keys can be stored in separate files if needed.  See the
  documentation for more information.

* tinc has now been reported to run on Linux PowerPC and FreeBSD x86.



version 1.0pre3              Oct 31 2000

* The protocol has been redesigned, and although some details are
  still under discussion, this is secure.  Care has been taken to
  resist most, if not all, attacks.
  
* Unfortunately this protocol is not compatible with earlier versions,
  nor are earlier versions compatible with this version.  Because the
  older protocol has huge security flaws, we feel that not
  implementing backwards compatibility is justified.

* Some data about the protocol:

  * It uses public/private RSA keys for authentication (this is the
    actual fix for the security hole).

  * All cryptographic functions have been taken out of tinc, instead
    it uses the OpenSSL library functions.

  * Offers support for multiple subnets per tinc daemon.

* New is also the support for the universal tun/tap device.  This
  means better portability to FreeBSD and Solaris.

* tinc is tested to compile on Solaris, Linux x86, Linux alpha.

* tinc now uses the OpenSSL library for cryptographic operations.
  More information on getting and installing OpenSSL is in the manual.
  This also means that the GMP library is no longer required.

* Further, thanks to Enrique Zanardi, we have Spanish messages; Matias
  Carrasco provided us with a Spanish translation of the manual.


What still needs to be done before 1.0:

* Documentation.  Especially since the protocol has changed, and a lot
  of configuration directives have been added.




version 1.0pre2              May 31 2000

* This version has been internationalized; and a Dutch translation has          
  been included.                                                                
                                                                                
* Two configuration variables have been added:                                  
  * VpnMask - the IP network mask for the entire VPN, not just our              
    subnet (as given by MyVirtualIP).  The Redhat and Debian packages           
    use this variable in their system startup scripts, but it is                
    ignored by tinc.                                                            
  * Hostnames - if set to `yes', look up the names of IP addresses              
    trying to connect to us.  Default set to `no', to prevent lockups           
    during lookups.                                                             
                                                                                
* The system startup scripts for Debian and Redhat use                          
  /etc/tinc/nets.boot to find out which networks need to be started             
  during system boot.                                                           
                                                                                
* Fixes to prevent denial of service attacks by sending random data             
  after connecting (and even when the connection has been established),         
  either random garbage or just nonsensical protocol fields.                    
                                                                                
* tinc will retry to connect upon startup, does not quit if it doesn't          
  work the first time.                                                          
                                                                                
* Hosts that are disconnected implicitly if we lose a connection get            
  deleted from the internal list, to prevent hogging eachother with             
  add and delete requests when the connection is restored.                      
                                                                                
                                                                                
What still needs to be done before 1.0:                                         
                                                                                
* Documentation.                                                                
* Failover ConnectTo lines, try another one if the first doesn't work.          




version 1.0pre1              May 12 2000
 * New meta-protocol
 * Various other bugfixes
 * Documentation updates

version 0.3.3                Feb  9 2000
 * Fixed bug that made tinc stop working with latest kernels (Guus
   Sliepen)
 * Updated the manual

version 0.3.2                Nov 12 1999
 * no more `Invalid filedescriptor' when working with multiple
   connections
 * forward unknown packets to uplink

version 0.3.1                Oct 20 1999
 * fixed a bug where tinc would exit without a trace

version 0.3                  Aug 20 1999
 * pings now work immediately
 * all packet sizes get transmitted correctly

version 0.2.26               Aug 15 1999
 * fixed some remaining bugs
 * --sysconfdir works with configure
 * last version before 0.3

version 0.2.25               Aug  8 1999
 * improved stability, going towards 0.3 now.

version 0.2.24               Aug  7 1999
 * added key aging, there's a new config variable, KeyExpire.
 * updated man and info pages

version 0.2.23               Aug  5 1999
 * all known bugs fixed, this is a candidate for 0.3

version 0.2.22               Apr 11 1999
 * multiconnection thing is now working nearly perfect :)

version 0.2.21               Apr 10 1999
 * You shouldn't notice a thing, but a lot has changed wrt key
management - except that it refuses to talk to versions < 0.2.20

version 0.2.20

version 0.2.19               Apr  3 1999
 * don't install a libcipher.so

version 0.2.18               Apr  3 1999
 * blowfish library dynamically loaded upon execution
 * included Eric Young's IDEA library

version 0.2.17               Apr  1 1999
 * tincd now re-executes itself in case of a segmentation fault.

version 0.2.16               Apr  1 1999
 * wrote tincd.conf(5) man page, which still needs a lot of work.
 * config file now accepts and tolerates spaces, and any integer base
for integer variables, and better error reporting. See
doc/tincd.conf.sample for an example.

version 0.2.15               Mar 29 1999
 * fixed bugs

version 0.2.14               Feb 10 1999
 * added --timeout flag and PingTimeout configuration
 * did some first syslog cleanup work

version 0.2.13               Jan 23 1999
 * bugfixes

version 0.2.12               Jan 23 1999
 * fixed nauseating bug so that it would crash whenever a connection
got lost

version 0.2.11               Jan 22 1999
 * framework for multiple connections has been done
 * simple manpage for tincd

version 0.2.10               Jan 18 1999
 * passphrase support added

version 0.2.9                Jan 13 1999
 * bugs fixed.

version 0.2.8                Jan 11 1999
 * a reworked protocol version
 * a ping/pong system
 * more reliable networking code
 * automatic reconnection
 * still does not work with more than one connection :)
 * strips MAC addresses before sending, so there's less overhead, and
less redundancy

version 0.2.7                Jan  3 1999
 * several updates to make extending more easy.

version 0.2.6                Dec 20 1998
 * Point-to-Point connections have been established, including
blowfish encryption and a secret key-exchange.

version 0.2.5                Dec 16 1998
 * Project renamed to tinc, in honour of TINC.

version 0.2.4                Dec 16 1998
 * now it really does ;)

version 0.2.3                Nov 24 1998
 * it sort of works now

version 0.2.2                Nov 20 1998
 * uses GNU gmp.

version 0.2.1                Nov 14 1998

 * Bare version.<|MERGE_RESOLUTION|>--- conflicted
+++ resolved
@@ -1,4 +1,3 @@
-<<<<<<< HEAD
 Version 1.1pre2              Juli 17 2011
 
  * .cookie files are renamed to .pid files, which are compatible with 1.0.x.
@@ -28,7 +27,7 @@
 
  Thanks to Scott Lamb and Sven-Haegar Koch for their contributions to this
  version of tinc.
-=======
+
 Version 1.0.18               March 25 2012
 
  * Fixed IPv6 in switch mode by turning off DecrementTTL by default.
@@ -54,7 +53,6 @@
 
  * Disabling old RSA keys when generating new ones now also works properly on
    Windows.
->>>>>>> b23681dd
 
 Version 1.0.16               July 23 2011
 
